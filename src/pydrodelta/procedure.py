--- conflicted
+++ resolved
@@ -908,10 +908,6 @@
     "LinearFit": LinearFitProcedureFunction,
     "LagAndRoute": LagAndRouteProcedureFunction,
     "HIDROSAT": HIDROSATProcedureFunction,
-<<<<<<< HEAD
-    "Analogy": AnalogyProcedureFunction
-=======
     "Analogy": AnalogyProcedureFunction,
     "Persistence": PersistenceProcedureFunction
->>>>>>> 1eab6304
 }