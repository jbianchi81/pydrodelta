#/usr/bin/python3
#Librería de métodos para modelación hidrológica SSIyAH-INA, 2022
import math
from sys import maxsize
from zlib import MAX_WBITS
import numpy  as np
import pandas as pd
import matplotlib.pyplot as plt
import os, glob
import logging

#genera gráfica de señales de entrada/salida para diagnóstico visual

def testPlot(Inflow,Outflow):
    plt.plot(Inflow,'r')
    plt.plot(Outflow,'b')
    plt.show()

#desplaza subíndice de serie una unidad a la izquierda (ajuste para representación discreta)

def shiftLeft(array1d,fill=0):
    i=0
    shift=np.array([0]*len(array1d),dtype='float')
    for value in range(1,len(array1d)):
        shift[i]=array1d[i+1]
        i=i+1
    shift[i]=fill
    return(shift)

#Importa CSV a estructura de datos de entrada PQ diario (t,PMA,EV0)

def getDrivers(file,tCol='t'):
    data=pd.read_csv(file)
    data[tCol]=pd.to_datetime(data[tCol],format='%Y-%m-%d')
    data.index=data[tCol]
    return(data)

#Crea Condiciones de Borde p y evp para PQ 
def makeBoundaries(p=[0],evp=[0]):
    boundaries=np.array([[0]*2]*len(p),dtype='float')
    boundaries[:,0]=p
    boundaries[:,1]=evp
    return boundaries

#Diferencia una serie
def differentiate(list,asume_initial='yes'):
    if(asume_initial=='yes'):
        dif=[list[0]]*len(list)
    else:
        dif=[0]*len(list)
    for i in range(1,len(list)):
        dif[i]=list[i]-list[i-1]
    return dif

#Integra por método del trapecio
def integrate(list,dt):
    int=0
    for i in range(1,len(list)):
        int=int+(list[i]+list[i-1])*dt/2
    return int

#Computa Hidrogramas Triangulares (método Simétrico o SCS)
def triangularDistribution(pars,distribution='Symmetric',dt=0.01,shift='T',approx='T'):
    if isinstance(pars,(list)):
        T=pars[0]
    elif isinstance(pars,(float,int)):
        T=pars
    else:
        raise TypeError("pars must be a list, a float or an int")
    if distribution == 'Symmetric':
        tb=2*T
        peakValue=1/T
    elif distribution == 'SCS':
        tb=8/3*T
        peakValue=3/4*1/T
    elif distribution == 'pbT':
        tb=pars[1]
        peakValue=2/tb
    else:
        raise ValueError("distribution must be 'Symmetric', 'SCS' or 'pbT'")
    ndimu=int(round(tb/dt,0)+1)
    ndimU=int(round(tb,0)+1)
    u=np.array([0]*(ndimu),dtype='float')
    U=np.array([0]*(ndimU),dtype='float')
    i=0
    j=0    
    for t in np.array(list(range(0,ndimu))):
        if t*dt<T:
            if j==0:
                m=peakValue/T
            u[j]=m*t*dt
        else:
            if i==0:
                i=1
                m=peakValue/(T-tb)
            u[j]=peakValue+m*(t*dt-T)
        j=j+1 
    for j in range(1,ndimU):
        min=int((j-1)/dt)
        max=int(j/dt)+1
        U[j]=integrate(u[min:max],dt)
    if approx=='T':
        U=U/sum(U)
    if shift == 'T':
        U=shiftLeft(U)         
        return(U[0:(len(U)-1)])
    else:
        return(U)

#Computa Función Respuesta Unitaria Cascada de n reservorios Lineales con tiempo de residencia k, obtenida por integración numérica a resolución dt (método del trapecio). El parámetro shift se agregó para desplazar los subíndices una unidad a la izquierda, puesto que si no muestrea la integración a fin de intervalo de cómputo, pudiéndose introducir un artefacto numérico con efecto de retardo, aproximadamente en una unidad.
def gammaDistribution(n,k,dt=1,m=10,approx='T',shift='T'):
    T=int(m*n*k)
    u=np.array([0]*(int(T/dt)+1),dtype='float')
    U=np.array([0]*(int(T)+1),dtype='float')
    j=0
    for t in np.array(list(range(0,int(T/dt)+1))):
        u[j]=1/(k*math.gamma(n))*(t*dt/k)**(n-1)*math.exp(-t*dt/k)
        j=j+1
    for j in range(1,int(T)+1):
        min=int((j-1)/dt)
        max=int(j/dt)+1
        U[j]=integrate(u[min:max],dt)
    if approx == 'T':
        U=U/sum(U)
    if shift == 'T':
        U=shiftLeft(U)
    return U

#Computa HUs propuestos en modelos GRX (GR4J, GRP) 
def grXDistribution(T,distribution='SH1'):    
    if distribution == 'SH1':
        tb=T
        k=1
    if distribution == 'SH2':
        tb=2*T
        k=1/2
    ndimU=int(tb)+2
    U=np.array([0]*(ndimU),dtype='float')
    for t in np.array(list(range(0,ndimU))):
        if t<T:
            U[t]=k*(t/T)**(5/2)
        else:
            if t>T and t<tb:
                 U[t]=1-k*(2-t/T)**(5/2)        
            else:
                if t>tb:
                    U[t]=1
    u=differentiate(U,'no')
    return(shiftLeft(u))

#Computa Matriz I de pulsos para Convolución con vector distribución u (función de transferencia en tiempo discreto), I[n+m-1,m].u[m,1]=Q[n+m-1]
def getPulseMatrix(inflows,u):
    n=len(inflows)
    m=len(u)
    rows=n+m-1
    I=np.array([[0]*m]*rows,dtype='float')
    k=0
    for col in range(0,int(m)):
        for row in range(0,int(rows)):
            if col>row:
                I[row,col]=0
            else:
                if row>=n+k:
                    I[row,col]=0
                else:
                    I[row,col]=inflows[row-k]
        k=k+1
    return(I)

#Computa Ecuación de Conservación
def waterBalance(Storage=0,Inflow=0,Outflow=0):
    Storage=Inflow-Outflow+Storage
    return Storage

#Computa EVR de acuerdo a las hipótesis de Thornthwaite
def computeEVR(P,EV0,Storage,MaxStorage):
    sigma=max(EV0-P,0)
    return(EV0+Storage*(1-math.exp(-sigma/MaxStorage))-sigma)

#Proratea Inflow
def apportion(Inflow,phi=0.1):
    return(Inflow*phi)

#Computa Runoff a partir del valor de Precipitación Efectiva Pe (acumulado en intervalo) y del almacenamiento a capacidad de campo o máximo almacenamiento
def curveNumberRunoff(NetRainfall,MaxStorage,Storage):
    return NetRainfall**2/(MaxStorage-Storage+NetRainfall)

#Realiza correción de sesgo por simple updating (método propuesto por el Servicio Ruso)
def SimonovKhristoforov(sim,obs): 
    uObs=np.mean(obs)
    uSim=np.mean(sim)
    df=np.array([[0]*2]*len(sim),dtype='float')
    df[:,0]=sim
    df[:,1]=obs
    df=pd.DataFrame(data=df)
    r=df.corr()[0][1]
    sSim=np.std(df[0])
    sObs=np.std(df[1])
    anomaly=sim-uSim
    return(uObs+r*sObs/sSim*anomaly)

#1. Proceso P-Q: Componentes de Función Producción de Escorrentía 

#1.A Reservorio de Retención 
class RetentionReservoir:
    """
    Reservorio de Retención. Vector pars de sólo parámetro: capacidad máxima de abstracción [MaxStorage]. Condiciones Iniciales (InitialConditions): [Initial Storage] (ingresa como vector). Condiciones de Borde (Boundaries): vectior [[Inflow],[EV]]. 
    """
    type='Retention Reservoir'
    def __init__(self,pars,InitialConditions=[0],Boundaries=[[0],[0]],Proc='Abstraction'):
        self.MaxStorage=pars[0]
        self.Inflow=np.array(Boundaries[:,0],dtype='float')
        self.EVP=np.array(Boundaries[:,1],dtype='float')
        self.Storage=np.array([InitialConditions[0]]*(len(self.Inflow)+1),dtype='float')
        self.Runoff=np.array([0]*len(self.Inflow),dtype='float')
        self.EV=np.array([0]*len(self.Inflow),dtype='float')
        self.Proc=Proc
    def computeRunoff(self):
        for i in range(0,len(self.Inflow),1):
            self.EV[i]=computeEVR(self.Inflow[i],self.EVP[i],self.Storage[i],self.MaxStorage)
            if self.Proc == 'Abstraction':
                self.Runoff[i]=max(0,self.Inflow[i]-self.EV[i]+self.Storage[i]-self.MaxStorage)
            if self.Proc == 'CN_h0_continuous':
                self.Runoff[i]=(max(self.Inflow[i]-self.EV[i],0))**2/(self.MaxStorage-self.Storage[i]+self.Inflow[i]-self.EV[i])
            self.Storage[i+1]=waterBalance(self.Storage[i],self.Inflow[i],self.EV[i]+self.Runoff[i])


#1.B Reservorio Lineal. ###REVISAR RUTINA TOMA LEN() OF UNSIZED OBJECT 
class LinearReservoir:
    """
    Reservorio Lineal. Vector pars de un sólo parámetro: Tiempo de residencia (K). Vector de Condiciones Iniciales (InitialConditions): Storage, con el cual computa Outflow. Condiciones de Borde (Boundaries): Inflow y EV.
    """
    type='Linear Reservoir'
    def __init__(self,pars,InitialConditions=[0],Boundaries=[[0],[0]],Proc='Agg',dt=1):
        self.K=pars[0]
        self.Inflow=np.array(Boundaries[:,0],dtype='float') 
        self.EV=np.array(Boundaries[:,1],dtype='float')
        self.Storage=np.array([InitialConditions[0]]*(len(self.Inflow)+1),dtype='float')
        self.Outflow=(1/self.K)*self.Storage
        self.Proc=Proc
        if Proc == ('Agg' or 'API'):
            self.dt=1
        if Proc == 'Instant':
            self.dt=dt
    def computeOutFlow(self):
        for i in range (0,len(self.Inflow),1):
            if self.Proc == 'Agg':
                self.Outflow[i]=(1/self.K)*(self.Storage[i]+self.Inflow[i])
                self.Storage[i+1]=waterBalance(self.Storage[i],self.Inflow[i],self.Outflow[i])
            if self.Proc == 'Instant':
                end=int(1/self.dt+1)
                Storage=self.Storage[i]
                Outflow=self.Outflow[i]    
                for t in range(1,end,1):
                    Storage=waterBalance(Storage,self.Inflow[i]*self.dt,Outflow*self.dt)
                    Outflow=(1/self.K)*(Storage)
                self.Storage[i+1]=Storage
                self.Outflow[i+1]=Outflow
            if self.Proc == 'API':
                self.Storage[i+1]=(1-1/self.K)*self.Storage[i]+self.Inflow[i]
                self.Outflow[i+1]=(1/self.K)*self.Storage
                
class ProductionStoreGR4J:
    """
    Reservorio de Producción de Escorrentía modelo GR4J
    """
    type='GR4J Runoff Production Store'
    def __init__(self,pars,InitialConditions=0,Boundaries=[[0],[0]],Proc='Time Discrete Agg'):
        self.MaxSoilStorage=pars[0]
        self.Precipitation=np.array(Boundaries[:,0],dtype='float')
        self.EVP=np.array(Boundaries[:,1],dtype='float')
        self.SoilStorage=np.array([InitialConditions]*(len(self.Precipitation)+1),dtype='float')
        self.NetEVP=np.array([0]*len(self.Precipitation),dtype='float')
        self.EVR=np.array([0]*len(self.Precipitation),dtype='float')
        self.NetRainfall=np.array([0]*len(self.Precipitation),dtype='float')
        self.Recharge=np.array([0]*len(self.Precipitation),dtype='float')
        self.Infiltration=np.array([0]*len(self.Precipitation),dtype='float')
        self.Runoff=np.array([0]*len(self.Precipitation),dtype='float')
    def computeOutFlow(self):
        for i in range(0,len(self.Precipitation)):
            self.NetRainfall[i]=max(0,self.Precipitation[i]-self.EVP[i])
            self.NetEVP[i]=max(0,self.EVP[i]-self.Precipitation[i])
            relativeMoisture=self.SoilStorage[i]/self.MaxSoilStorage
            ratio_netRainfall_maxStorage=self.NetRainfall[i]/self.MaxSoilStorage
            ratio_netEVP_maxStorage=self.NetEVP[i]/self.MaxSoilStorage
            self.Recharge[i]=self.MaxSoilStorage*(1-(relativeMoisture)**2)*np.tanh(ratio_netRainfall_maxStorage)/(1+relativeMoisture*np.tanh(ratio_netRainfall_maxStorage))
            self.EVR[i]=self.SoilStorage[i]*(2-relativeMoisture)*np.tanh(ratio_netEVP_maxStorage)/(1+(1-relativeMoisture)*np.tanh(ratio_netEVP_maxStorage))
            self.SoilStorage[i+1]=waterBalance(self.SoilStorage[i],self.Recharge[i],self.EVR[i])
            relativeMoisture=self.SoilStorage[i+1]/self.MaxSoilStorage
            self.Infiltration[i]=self.SoilStorage[i+1]*(1-(1+(4/9*relativeMoisture)**4)**(-1/4))
            self.SoilStorage[i+1]=waterBalance(self.SoilStorage[i+1],0,self.Infiltration[i])
            self.Runoff[i]=self.Infiltration[i]+self.NetRainfall[i]-self.Recharge[i]

class RoutingStoreGR4J:
    """
    Reservorio de Propagación de Escorrentía modelo GR4J
    """
    type='GR4J Runoff Routing Store'
    def __init__(self,pars,InitialConditions=0,Boundaries=[0],Proc='Time Discrete Agg'):
        self.MaxStorage=pars[0]
        if not pars[1]:
            self.waterExchange=0
        else:
            self.waterExchange=pars[1]
        self.Inflow=np.array(Boundaries,dtype='float')
        self.Leakages=np.array([0]*len(self.Inflow),dtype='float')
        self.Runoff=np.array([0]*len(self.Inflow),dtype='float')
        self.Storage=np.array([InitialConditions]*(len(self.Inflow)+1),dtype='float')
    def computeOutFlow(self):
         for i in range(0,len(self.Inflow)):
            relativeMoisture=self.Storage[i]/self.MaxStorage
            self.Leakages[i]=self.waterExchange*relativeMoisture**(7/2)
            self.Storage[i+1]=max(0,self.Storage[i]+self.Inflow[i]+self.Leakages[i])
            relativeMoisture=self.Storage[i+1]/self.MaxStorage
            self.Runoff[i]=self.Storage[i+1]*(1-(1+relativeMoisture**4)**(-1/4))
            self.Storage[i+1]=waterBalance(self.Storage[i+1],0,self.Runoff[i])

class SCSReservoirs:
    """
    Sistema de 2 reservorios de retención (intercepción/abstracción superficial y retención en perfil de suelo - i.e. capacidad de campo-), con función de cómputo de escorrentía siguiendo el método propuesto por el Soil Conservation Service. Vector pars de dos parámetros: Máximo Almacenamiento Superficial (Abstraction) y Máximo Almacenamiento por Retención en Perfil de Suelo (MaxStorage). Condiciones iniciales: Almacenamiento Superficial y Almacenamiento en Perfil de Suelo (lista de valores). Condiciones de Borde: Hietograma (lista de valores).
    """
    type='Soil Conservation Service Model for Runoff Computation (Curve Number Method / Discrete Approach)'
    def __init__(self,pars,InitialConditions=[0,0],Boundaries=[0],Proc='Time Discrete Agg'):
        self.MaxSurfaceStorage=pars[0]
        self.MaxStorage=pars[1]
        self.Precipitation=np.array(Boundaries,dtype='float')
        self.SurfaceStorage=np.array([InitialConditions[0]]*(len(self.Precipitation)+1),dtype='float')
        self.SoilStorage=np.array([InitialConditions[1]]*(len(self.Precipitation)+1),dtype='float')
        self.Runoff=np.array([0]*len(self.Precipitation),dtype='float')
        self.Infiltration=np.array([0]*len(self.Precipitation),dtype='float')
        self.CumPrecip=np.array([0]*len(self.Precipitation),dtype='float')
        self.NetRainfall=np.array([0]*len(self.Precipitation),dtype='float') 
        self.Proc=Proc
        self.dt=1
    def computeAbstractionAndRunoff(self):
        Abstraction=self.MaxSurfaceStorage-self.SurfaceStorage[0]
        for i in range(0,len(self.Precipitation)):
            if i == 0:
                  self.CumPrecip[i]=self.CumPrecip[i]+self.Precipitation[i]
            else:
                  self.CumPrecip[i]=self.CumPrecip[i-1]+self.Precipitation[i]
            if self.CumPrecip[i]-Abstraction > 0:
                   self.NetRainfall[i] = self.CumPrecip[i]-Abstraction
                   self.Runoff[i] = curveNumberRunoff(self.NetRainfall[i],self.MaxStorage,self.SoilStorage[0])
                   self.Infiltration[i]=self.NetRainfall[i]-self.Runoff[i]
            else:
                    self.NetRainfall[i] = 0
                    self.Runoff[i] = 0
            self.SurfaceStorage[i+1]=min(self.SurfaceStorage[0]+Abstraction,self.SurfaceStorage[0]+self.CumPrecip[i])
        self.Runoff=differentiate(self.Runoff)
        self.NetRainfall=differentiate(self.NetRainfall)
        self.Infiltration=differentiate(self.Infiltration)
        for i in range(0,len(self.SoilStorage)-1):
            self.SoilStorage[i+1]=waterBalance(self.SoilStorage[i],self.Infiltration[i])        

class SCSReservoirsMod:
    """
    Sistema de 2 reservorios de retención+detención (una capa de abstracción superficial/suelo y otra capa de retención/detención en resto perfil de suelo), con función de cómputo de escorrentía siguiendo el método propuesto por el Soil Conservation Service y añadiendo pérdida continua por flujo de base (primario). Vector pars de 3 parámetros: Máxima Abtracción por retención (Abstraction) y Máximo Almacenamiento por Retención+Detención en Perfil de Suelo (MaxStorage) y coefiente de pérdida K. Se añade pérdida continua. Condiciones iniciales: Almacenamiento Superficial y Almacenamiento en Perfil de Suelo (lista de valores). Condiciones de Borde: Hietograma (lista de valores).
    """
    type='Soil Conservation Service Model for Runoff Computation (Curve Number Method / Discrete Approach)'
    def __init__(self,pars,InitialConditions=[0,0],Boundaries=[0],Proc='Time Discrete Agg'):
        self.MaxSurfaceStorage=pars[0]
        self.MaxStorage=pars[1]
        self.K=pars[2]
        self.Precipitation=np.array(Boundaries,dtype='float')
        self.SurfaceStorage=np.array([InitialConditions[0]]*(len(self.Precipitation)+1),dtype='float')
        self.SoilStorage=np.array([InitialConditions[1]]*(len(self.Precipitation)+1),dtype='float')
        self.Runoff=np.array([0]*len(self.Precipitation),dtype='float')
        self.Infiltration=np.array([0]*len(self.Precipitation),dtype='float')
        self.CumPrecip=np.array([0]*len(self.Precipitation),dtype='float')
        self.NetRainfall=np.array([0]*len(self.Precipitation),dtype='float')
        self.BaseFlow=np.array([0]*len(self.Precipitation),dtype='float') 
        self.Proc=Proc
        self.dt=1
    def computeAbstractionAndRunoff(self):
        Abstraction=self.MaxSurfaceStorage-self.SurfaceStorage[0]
        for i in range(0,len(self.Precipitation)):
            if i == 0:
                  self.CumPrecip[i]=self.CumPrecip[i]+self.Precipitation[i]
            else:
                  self.CumPrecip[i]=self.CumPrecip[i-1]+self.Precipitation[i]
            if self.CumPrecip[i]-Abstraction > 0:
                   self.NetRainfall[i] = self.CumPrecip[i]-Abstraction
                   self.Runoff[i] = curveNumberRunoff(self.NetRainfall[i],self.MaxStorage,self.SoilStorage[0])
                   self.Infiltration[i]=self.NetRainfall[i]-self.Runoff[i]
            else:
                    self.NetRainfall[i] = 0
                    self.Runoff[i] = 0
            self.SurfaceStorage[i+1]=min(self.SurfaceStorage[0]+Abstraction,self.SurfaceStorage[0]+self.CumPrecip[i])
        self.Runoff=differentiate(self.Runoff)
        self.NetRainfall=differentiate(self.NetRainfall)
        self.Infiltration=differentiate(self.Infiltration)
        for i in range(0,len(self.SoilStorage)-1):
            self.BaseFlow[i]=(1-self.K)*(self.SoilStorage[i]+self.Infiltration[i])
            self.SoilStorage[i+1]=waterBalance(self.SoilStorage[i],self.Infiltration[i],self.BaseFlow[i])        



#2. Proceso Q-Q: Componentes de Función Distribución de Escorrentía o Tránsito Hidrológico

#2.A Cascada de Reservorios Lineales (Discreta). Dos parámetros: Tiempo de Resdiencia (K) y Número de Reservorios (N)
class LinearReservoirCascade:
    """
    Cascada de Reservorios Lineales (Discreta). Vector pars de dos parámetros: Tiempo de Residencia (K) y Número de Reservorios (N). Vector de Condiciones Iniciales (InitialConditions): Si es un escalar (debe ingresarse como elemento de lista) genera una matriz de 2xN con valor constante igual al escalar, también puede ingresarse una matriz de 2XN que represente el caudal inicial en cada reservorio de la cascada. Condiciones de Borde (Boundaries): vector Inflow. 
    """
    type='Discrete Cascade of N Linear Reservoirs with Time K'
    def __init__(self,pars,Boundaries=[0],InitialConditions=[0],create='yes',Proc='Discretely Coincident',dt=1):
        self.K=pars[0]
        if not pars[1]:
            self.N=2
        else:
            self.N=pars[1]
        self.Inflow=np.array(Boundaries)   
        if  create == 'yes':
            self.Cascade=np.array([[InitialConditions[0]]*self.N]*2,dtype='float')
        else:
            self.Cascade=np.array(InitialConditions,dtype='float')
        self.Outflow=np.array([InitialConditions[0]]*(len(Boundaries)+1),dtype='float')
        self.dt=dt
    def computeOutFlow(self):
        dt=self.dt
        k=self.K    
        c=math.exp(-dt/k)
        a=k/dt*(1-c)-c
        b=1-k/dt*(1-c)
        end=int(1/dt+1)
        for i in range(0,len(self.Inflow)):
            for n in range(1,end,1):
                self.Cascade[1][0]=self.Inflow[i]+(self.Cascade[0][0]-self.Inflow[i])*c
                if self.N > 1:
                    for j in range(1,self.N,1):
                        self.Cascade[1][j]=c*self.Cascade[0][j]+a*self.Cascade[0][j-1]+b*self.Cascade[1][j-1]
                for j in range(0,self.N,1):
                    self.Cascade[0][j]=self.Cascade[1][j]
            self.Outflow[i+1]=self.Cascade[0][j]

#2.B Canal Muskingum 
# EN DESARROLLO (MUSKINGUM y CUNGE) --> VER RESTRICCIONES NUMÉRICAS y SI CONSIDERAR CURVAS HQ y BH COMO PARAMETROS DEL METODO. POR AHORA FINALIZADO MUSKINGUM CLÁSICO. CUNGE DEBE APOYARSE SOBRE EL MISMO, MODIFICANDO PARS K y X
class MuskingumChannel:
    """
    Método de tránsito hidrológico de la Oficina del río Muskingum. Vector pars de dos parámetros: Tiempo de Tránsito (K) y Factor de forma (X) [Proc='Muskingum'] o . Condiciones Iniciales (InitialConditions): matriz de condiciones iniciales o valor escalar constante. Condiciones de borde: Hidrograma en nodo superior de tramo. 
    """
    #A fin de mantener condiciones de estabilidad numérica en la propagación (conservar volumen), sobre la base de la restricción 2KX<=dt<=2K(1-X) (Chin,2000) y como dt viene fijo por la condición de borde (e.g. por defecto 'una unidad') y además se pretende respetar el valor de K, se propone incrementar la resolución espacial dividiendo el tramo en N subtramos de igual longitud, con tiempo de residencia mínimo T=K/N, para el caso dt<2KX (frecuencia de muestreo demasiado alta). Luego, aplicando el criterio de chin se sabe que el valor crítico de dt debe satisfacer dt=uT, específicamente con u=2X y T = K/N--> N=2KX/dt. Al mismo tiempo si dt>2K(1-X) (frecuencia de muestreo demasiado baja), el paso de cálculo se subdivide en M subpasos de longitud dT=2K(1-X) de forma tal que dT/dt=dv y M=dt/dv. Self.tau especifica el subpaso de cálculo (siendo self.M la cantidad de subintervalos utilizados) y self.N la cantidad de subtramos. 
    type='Muskingum Channel'
    def __init__(self,pars,Boundaries=[0],InitialConditions=[0],Proc='Muskingum Routing Method',dt=1):
        self.K=pars[0]
        self.X=pars[1]
        self.dt=dt
        self.lowerbound=2*self.K*self.X
        self.upperbound=2*self.K*(1-self.X)
        self.Inflow=np.array(Boundaries,dtype='float')
        self.Outflow=np.array([0]*len(self.Inflow),dtype='float')
        self.InitialConditions=np.array(InitialConditions,dtype='float')
        self.N=1
        self.tau=self.dt
        if self.dt > self.upperbound:
            self.tau=self.upperbound
        else:
            if self.dt < self.lowerbound:
               self.N=round(self.lowerbound/self.dt) 
        self.M=round(self.dt/self.tau)
        if self.X > 1/2:
            raise NameError('X must be between 0 and 1/2')
        if len(InitialConditions) == 1:
            if InitialConditions[0] == 0:
                self.InitialConditions=np.array([[0]*(self.N+1)]*2,dtype='float')
            else:    
                self.InitialConditions=np.array([[InitialConditions[0]]*(self.N+1)]*2,dtype='float')
        if len(self.InitialConditions[0]) < self.N:
            raise NameError('Matrix of Initial Conditions must have'+str(self.N+1)+'cols as it have'+str(self.N)+'subreaches')        
        self.Outflow[0]=self.InitialConditions[1][self.N]
    def computeOutFlow(self):
        K=self.K/self.N
        X=self.X
        tau=self.tau
        D=(2*K*(1-X)+tau)    
        C0=(tau+2*K*X)/D
        C1=(tau-2*K*X)/D
        C2=(2*K*(1-X)-tau)/D
        for i in range(0,len(self.Inflow)-1,1):
            self.InitialConditions[0][0]=self.Inflow[i]
            self.InitialConditions[1][0]=self.Inflow[i+1]
            for j in range(1,self.N+1,1):
                for t in range(0,self.M,1):
                    self.InitialConditions[1][j]=C0*self.InitialConditions[0][j-1]+C1*self.InitialConditions[1][j-1]+C2*self.InitialConditions[0][j]
                    self.InitialConditions[0][j]=self.InitialConditions[1][j]
            self.Outflow[i+1]=max(self.InitialConditions[1][self.N],0)    
            

#2.C Tránsito Lineal con funciones de transferencia. Por defecto, se asume una distrinución gamma con parámetros n (número de reservorios) y k (tiempo de residencia). Asimismo, se considera n=2, de modo tal que tp=k (el tiempo al pico es igual al tiempo de residencia) 
class LinearChannel:
    """
    Método de tránsito hidrológico implementado sobre la base de teoría de sistemas lineales. Así, considera al tránsito de energía, materia o información como un proceso lineal desde un nodo superior hacia un nodo inferior. Específicamente, sea I=[I1,I2,...,IN] el vector de pulsos generados por el borde superior y U=[U1,U2,..,UM] una función de distribución que representa el prorateo de un pulso unitario durante el tránsito desde un nodo superior (borde) hacia un nodo inferior (salida), el sistema opera aplicando las propiedades de proporcionalidad y aditividad, de manera tal que es posible propagar cada pulso a partir de U y luego mediante la suma de estos prorateos obtener el aporte de este tránsito sobre el nodo inferior (convolución).
    """
    type='Single Linear Channel'
    def __init__(self,pars,Boundaries=[0],Proc='Nash',dt=1):
       self.pars=np.array(pars,dtype='float')
       self.Inflow=np.array(Boundaries,dtype='float')
       self.Proc=Proc
       self.dt=dt
       if self.Proc == 'Nash':
            self.k=self.pars[0]
            self.n=self.pars[1]
            self.u=gammaDistribution(self.n,self.k,self.dt)
       if self.Proc == 'UH':
            self.u=self.pars
       self.Outflow=np.array([[0]]*(len(self.Inflow)+len(self.u)-1))
    def computeOutFlow(self):
        I=getPulseMatrix(self.Inflow,self.u)
        self.Outflow=np.dot(I,self.u)

class LinearNet:
    """
    Método de tránsito hidrológico implementado sobre la base de teoría de sistemas lineales. Así, considera al tránsito de energía, materia o información como un proceso lineal desde N nodos superiores hacia un nodo inferior. Específicamente, sea I=[I1,I2,...,IN] un vector de pulsos generados por un borde y U=[U1,U2,..,UM] una función de distribución que representa el prorateo de un pulso unitario durante el tránsito desde un nodo superior (borde) hacia un nodo inferior (salida), aplicando las propiedades de proporcionalidad y aditividad es posible propagar cada pulso a partir de U y luego mediante su suma obtener el aporte de este tránsito sobre el nodo inferior, mediante convolución. Numéricamente el sistema se representa como una transformación matricial (matriz de pulsos*u=vector de aportes). Consecuentemente, el tránsito se realiza para cada borde y la suma total de estos tránsitos constituye la señal transitada sobre el nodo inferior.  Condiciones de borde: array 2D con hidrogramas en nodos superiores del tramo, por columna. Parámetros: función de distribución (proc='EmpDist') o tiempo de residencia (k) y número de reservorios (n), si se desea utilizar el método de hidrograma unitario de Nash (proc='Nash'), pars es un array bidimensional en donde la información necesaria para cada nodo se presenta por fila (parámetros de nodo). El parámetro dt refiere a la longitud de paso de cálculo para el método de integración, siendo dt=1 la resolución nativa de los hidrogramas de entrada provistos. Importante, las funciones de transferencia deben tener la misma cantidad de ordenadas (dimensión del vector) 
    """
    type='Linear Routing System. System of Linear Channels'
    def __init__(self,pars,Boundaries=[0],Proc='Nash',dt=1):
        self.pars=np.array(pars,dtype='float')
        self.Inflows=np.array(Boundaries,dtype='float')
        self.Proc=Proc
        self.dt=dt
    def computeOutflow(self):
        j=0
        for channel_j in range(1,len(self.Inflows[0,:])+1):
            linear=LinearChannel(pars=self.pars[j,:],Boundaries=self.Inflows[:,j],dt=self.dt)
            linear.computeOutFlow()
            if j==0:
                self.Outflow=linear.Outflow
            if j>0:
                nrows=max(len(self.Outflow),len(linear.Outflow))
                f=np.zeros((nrows))
                if len(self.Outflow) > len(linear.Outflow):
                   f[0:len(linear.Outflow)]=linear.Outflow[0:len(linear.Outflow)]
                   self.Outflow=self.Outflow+f 
                else:
                   f[0:len(self.Outflow)]=self.Outflow[0:len(self.Outflow)]
                   self.Outflow=f+linear.Outflow 
            j=j+1

#3. Modelos PQ/QQ

class HOSH4P1L:
    """
    Modelo Operacional de Transformación de Precipitación en Escorrentía de 4 parámetros (estimables). Hidrología Operativa Síntesis de Hidrograma. Método NRCS, perfil de suelo con 2 reservorios de retención (sin efecto de base).
    """
    type='PQ Model'
    def __init__(self,pars,Boundaries=[0],InitialConditions=[0,0],Proc='Nash'):
        self.maxSurfaceStorage=pars[0]
        self.maxSoilStorage=pars[1]
        self.soilSystem=SCSReservoirs(pars=[self.maxSurfaceStorage,self.maxSoilStorage])
        if Proc == 'Nash':
            self.routingSystem=LinearChannel(pars=[pars[2],pars[3]])
        elif Proc == 'UH':
            self.routingSystem=LinearChannel(pars=pars[2],Proc='UH')
        else:
            raise Exception("invalid Proc. Must be one of: Nash, UH")
        self.Precipitation=np.array(Boundaries[:,0],dtype='float')
        self.EVP=np.array(Boundaries[:,1],dtype='float')
        self.EVR1=np.array([0]*len(self.Precipitation),dtype='float')
        self.EVR2=np.array([0]*len(self.Precipitation),dtype='float')
        self.SurfaceStorage=np.array([InitialConditions[0]]*(len(self.Precipitation)+1),dtype='float')
        self.SoilStorage=np.array([InitialConditions[1]]*(len(self.Precipitation)+1),dtype='float')
        self.NetRainfall=np.array([0]*len(self.Precipitation),dtype='float')
        self.Infiltration=np.array([0]*len(self.Precipitation),dtype='float')
        self.Runoff=np.array([0]*len(self.Precipitation),dtype='float')
        self.Q=np.array([0]*len(self.Precipitation),dtype='float')
    def computeRunoff(self): 
        j=0
        indexes=list()
        for row in list(self.Precipitation):
            if(self.Precipitation[j]>self.EVP[j]): #Condición de evento 
                indexes.append(j)
            else:
                if(len(indexes)>0): #Activa rutina de mojado (cómputo modelo de eventos SCS)
                    logging.debug("ponding")
                    self.soilSystem.Precipitation=self.Precipitation[min(indexes):max(indexes)+1]-self.EVP[min(indexes):max(indexes)+1]
                    self.soilSystem.CumPrecip=np.array([0]*(len(self.soilSystem.Precipitation)),dtype='float')
                    self.soilSystem.NetRainfall=np.array([0]*(len(self.soilSystem.Precipitation)),dtype='float')
                    self.soilSystem.Infiltration=np.array([0]*(len(self.soilSystem.Precipitation)),dtype='float')
                    self.soilSystem.Runoff=np.array([0]*(len(self.soilSystem.Precipitation)),dtype='float')
                    self.soilSystem.SurfaceStorage=np.array([self.SurfaceStorage[min(indexes)]]*(len(self.soilSystem.Precipitation)+1),dtype='float')
                    self.soilSystem.SoilStorage=np.array([self.SoilStorage[min(indexes)]]*(len(self.soilSystem.Precipitation)+1),dtype='float')
                    self.soilSystem.computeAbstractionAndRunoff()
                    self.SurfaceStorage[min(indexes):max(indexes)+2]=self.soilSystem.SurfaceStorage
                    self.SoilStorage[min(indexes):max(indexes)+2]=self.soilSystem.SoilStorage
                    self.NetRainfall[min(indexes):max(indexes)+1]=self.soilSystem.NetRainfall
                    self.Infiltration[min(indexes):max(indexes)+1]=self.soilSystem.Infiltration
                    self.Runoff[min(indexes):max(indexes)+1]=self.soilSystem.Runoff
                    self.EVR1[min(indexes):max(indexes)+1]=self.EVP[min(indexes):max(indexes)+1]
                    indexes=list()
                if(len(indexes)==0): #Activa rutina de secado
                    logging.debug("drying")
                    self.EVR1[j]=min(self.EVP[j],self.SurfaceStorage[j]+self.Precipitation[j])
                    self.NetRainfall[j]=max(0,self.Precipitation[j]-self.EVR1[j]+self.SurfaceStorage[j]-self.maxSurfaceStorage)
                    self.EVR2[j]=computeEVR(self.NetRainfall[j],self.EVP[j]-self.EVR1[j],self.SoilStorage[j],self.maxSoilStorage)
                    self.SurfaceStorage[j+1]=waterBalance(self.SurfaceStorage[j],self.Precipitation[j],self.EVR1[j]+self.NetRainfall[j])
                    self.Runoff[j]=max(0,self.NetRainfall[j]-self.EVR2[j]+self.SoilStorage[j-1]-self.maxSoilStorage)
                    self.SoilStorage[j+1]=waterBalance(self.SoilStorage[j],self.NetRainfall[j],self.EVR2[j]+self.Runoff[j])
            j=j+1            
    def computeOutFlow(self):
        self.routingSystem.Inflow=self.Runoff
        self.routingSystem.computeOutFlow()
        self.Q=self.routingSystem.Outflow
    def executeRun(self):
        self.computeRunoff()
        self.computeOutFlow()

class HOSH4P2L:
    """
    Modelo Operacional de Transformación de Precipitación en Escorrentía de 4/6 parámetros (estimables), con 2 capas de suelo. Hidrología Operativa Síntesis de Hidrograma. Método NRCS, perfil de suelo con 2 reservorios de retención (zona superior) y un reservorio linear (zona inferior). Rutea utilizando una función respuesta de pulso unitario arbitraria o mediante na cascada de Nash (se debe especificar tiempo de residencia y número de reservorios)
    """
    type='PQ Model'
    def __init__(self,pars,Boundaries=[0],InitialConditions=[0,0],Proc='Nash'):
        self.RoutingProc=Proc
        self.maxSurfaceStorage=pars[0]
        self.maxSoilStorage=pars[1]
        self.soilSystem=SCSReservoirs(pars=[self.maxSurfaceStorage,self.maxSoilStorage])
        self.phi=pars[2]
        self.kb=pars[3]
        if self.RoutingProc == 'Nash':
            self.tr=pars[4]
            self.n=pars[5]
        elif self.RoutingProc == 'UH':
            self.u=pars[4]
        else:
            raise Exception("invalid Proc. Must be one of: Nash, UH")
        self.Precipitation=np.array(Boundaries[:,0],dtype='float')
        self.EVP=np.array(Boundaries[:,1],dtype='float')
        self.EVR1=np.array([0]*len(self.Precipitation),dtype='float')
        self.EVR2=np.array([0]*len(self.Precipitation),dtype='float')
        self.SurfaceStorage=np.array([InitialConditions[0]]*(len(self.Precipitation)+1),dtype='float')
        self.SoilStorage=np.array([InitialConditions[1]]*(len(self.Precipitation)+1),dtype='float')
        self.NetRainfall=np.array([0]*len(self.Precipitation),dtype='float')
        self.Infiltration=np.array([0]*len(self.Precipitation),dtype='float')
        self.Runoff=np.array([0]*len(self.Precipitation),dtype='float')
        self.Q=np.array([0]*len(self.Precipitation),dtype='float')
    def computeRunoff(self): 
        j=0
        indexes=list()
        for row in list(self.Precipitation):
            if(self.Precipitation[j]!=0):
                indexes.append(j)
            else:
                if(len(indexes)>0): #Activa rutina de mojado (cómputo modelo de eventos SCS)
                    logging.debug("ponding")
                    self.soilSystem.Precipitation=self.Precipitation[min(indexes):max(indexes)+1]-self.EVP[min(indexes):max(indexes)+1]
                    self.soilSystem.CumPrecip=np.array([0]*(len(self.soilSystem.Precipitation)),dtype='float')
                    self.soilSystem.NetRainfall=np.array([0]*(len(self.soilSystem.Precipitation)),dtype='float')
                    self.soilSystem.Infiltration=np.array([0]*(len(self.soilSystem.Precipitation)),dtype='float')
                    self.soilSystem.Runoff=np.array([0]*(len(self.soilSystem.Precipitation)),dtype='float')
                    self.soilSystem.SurfaceStorage=np.array([self.SurfaceStorage[min(indexes)]]*(len(self.soilSystem.Precipitation)+1),dtype='float')
                    self.soilSystem.SoilStorage=np.array([self.SoilStorage[min(indexes)]]*(len(self.soilSystem.Precipitation)+1),dtype='float')
                    self.soilSystem.computeAbstractionAndRunoff()
                    self.SurfaceStorage[min(indexes):max(indexes)+2]=self.soilSystem.SurfaceStorage
                    self.SoilStorage[min(indexes):max(indexes)+2]=self.soilSystem.SoilStorage
                    self.NetRainfall[min(indexes):max(indexes)+1]=self.soilSystem.NetRainfall
                    self.Infiltration[min(indexes):max(indexes)+1]=self.soilSystem.Infiltration
                    self.Runoff[min(indexes):max(indexes)+1]=self.soilSystem.Runoff
                    self.EVR1[min(indexes):max(indexes)+1]=self.EVP[min(indexes):max(indexes)+1]
                    indexes=list()
                if(len(indexes)==0): #Activa rutina de secado
                    logging.debug("drying")
                    self.EVR1[j]=min(self.EVP[j],self.SurfaceStorage[j]+self.Precipitation[j])
                    self.NetRainfall[j]=max(0,self.Precipitation[j]-self.EVR1[j]+self.SurfaceStorage[j]-self.maxSurfaceStorage)
                    self.EVR2[j]=computeEVR(self.NetRainfall[j],self.EVP[j]-self.EVR1[j],self.SoilStorage[j],self.maxSoilStorage)
                    self.SurfaceStorage[j+1]=waterBalance(self.SurfaceStorage[j],self.Precipitation[j],self.EVR1[j]+self.NetRainfall[j])
                    self.Runoff[j]=max(0,self.NetRainfall[j]-self.EVR2[j]+self.SoilStorage[j-1]-self.maxSoilStorage)
                    self.SoilStorage[j+1]=waterBalance(self.SoilStorage[j],self.NetRainfall[j],self.EVR2[j]+self.Runoff[j])
            j=j+1                  
    def computeOutFlow(self):
        if self.RoutingProc == 'Nash':
            self.routingSystem=LinearChannel(pars=[self.tr,self.n],Boundaries=apportion(self.Runoff,self.phi))
        if self.RoutingProc != 'Nash':
            self.routingSystem=LinearChannel(pars=self.u,Boundaries=apportion(self.Runoff,self.phi),Proc='UH')
        self.routingSystem.computeOutFlow()
        self.groundwaterSystem=LinearReservoirCascade(pars=[self.kb,1],Boundaries=apportion(self.Runoff,1-self.phi))
        self.groundwaterSystem.computeOutFlow()
        self.Q=self.routingSystem.Outflow[0:len(self.Runoff)]+self.groundwaterSystem.Outflow[0:len(self.Runoff)]
    def executeRun(self):
        self.computeRunoff()
        self.computeOutFlow()

class GR4J:
    """
    Modelo Operacional de Transformación de Precipitación en Escorrentía de Ingeniería Rural de 4 parámetros (CEMAGREF). A diferencia de la versión original, la convolución se realiza mediante producto de matrices. Parámetros: Máximo almacenamiento en reservorio de producción, tiempo al pico (hidrograma unitario),máximo almacenamiento en reservorio de propagación, coeficiente de intercambio.
    """
    type='PQ Model'
    def __init__(self,pars,Boundaries=[0],InitialConditions=[0,0],Proc='CEMAGREF SH'):
<<<<<<< HEAD
        self.RoutingProc=Proc
=======
>>>>>>> 2b3f68d7
        self.InitialConditions=InitialConditions
        self.prodStoreMaxStorage=pars[0]
        self.T=pars[1]
        self.u1=grXDistribution(self.T,distribution='SH1')
        self.u2=grXDistribution(self.T,distribution='SH2')
        self.routStoreMaxStorage=pars[2]
        if not pars[3]:
            self.waterExchange=0
        else:
            self.waterExchange=pars[3]
        self.Precipitation=np.array(Boundaries[:,0],dtype='float')
        self.EVP=np.array(Boundaries[:,1],dtype='float')
        self.Runoff=np.array([0]*len(self.Precipitation),dtype='float')
        self.Q=np.array([0]*len(self.Precipitation),dtype='float')
        self.prodStore=ProductionStoreGR4J(pars=[self.prodStoreMaxStorage],Boundaries=makeBoundaries(self.Precipitation,self.EVP),InitialConditions=self.InitialConditions[0])
    def computeRunoff(self):
        self.prodStore.computeOutFlow()
        self.Runoff=self.prodStore.Runoff
    def computeOutFlow(self):
        self.channel1=LinearChannel(pars=self.u1,Boundaries=apportion(0.9,self.Runoff),Proc='UH')
        self.channel2=LinearChannel(pars=self.u2,Boundaries=apportion(0.1,self.Runoff),Proc='UH')
        self.channel1.computeOutFlow()
        self.channel2.computeOutFlow()
        self.routStore=RoutingStoreGR4J(pars=[self.routStoreMaxStorage,self.waterExchange],Boundaries=self.channel1.Outflow,InitialConditions=self.InitialConditions[1])
        self.routStore.computeOutFlow()
        n=min(len(self.routStore.Runoff),len(self.channel2.Outflow))
        self.DirectRunoff=np.array([0]*n,dtype='float')
        for j in range(0,n):
            self.DirectRunoff[j]=max(0,self.channel2.Outflow[j]+self.routStore.Leakages[j])
        self.Q=self.routStore.Runoff[0:n]+self.DirectRunoff[0:n]
    def executeRun(self):
        self.computeRunoff()
        self.computeOutFlow()

if __name__ == "__main__":
    import sys


    <|MERGE_RESOLUTION|>--- conflicted
+++ resolved
@@ -686,10 +686,7 @@
     """
     type='PQ Model'
     def __init__(self,pars,Boundaries=[0],InitialConditions=[0,0],Proc='CEMAGREF SH'):
-<<<<<<< HEAD
         self.RoutingProc=Proc
-=======
->>>>>>> 2b3f68d7
         self.InitialConditions=InitialConditions
         self.prodStoreMaxStorage=pars[0]
         self.T=pars[1]
