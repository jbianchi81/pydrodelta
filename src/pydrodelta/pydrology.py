#/usr/bin/python3
#Librería de métodos para modelación hidrológica SSIyAH-INA, 2022
import math
from sys import maxsize
from zlib import MAX_WBITS
import numpy  as np
import pandas as pd
import matplotlib.pyplot as plt
import os, glob
import logging

#genera gráfica de señales de entrada/salida para diagnóstico visual

def testPlot(Inflow,Outflow):
    plt.plot(Inflow,'r')
    plt.plot(Outflow,'b')
    plt.show()

#desplaza subíndice de serie una unidad a la izquierda (ajuste para representación discreta)

def shiftLeft(array1d,fill=0):
    i=0
    shift=np.array([0]*len(array1d),dtype='float')
    for value in range(1,len(array1d)):
        shift[i]=array1d[i+1]
        i=i+1
    shift[i]=fill
    return(shift)

#Importa CSV a estructura de datos de entrada PQ diario (t,PMA,EV0)

def getDrivers(file,tCol='t'):
    data=pd.read_csv(file)
    data[tCol]=pd.to_datetime(data[tCol],format='%Y-%m-%d')
    data.index=data[tCol]
    return(data)

#Crea Condiciones de Borde p y evp para PQ 
def makeBoundaries(p=[0],evp=[0]):
    boundaries=np.array([[0]*2]*len(p),dtype='float')
    boundaries[:,0]=p
    boundaries[:,1]=evp
    return boundaries

#Diferencia una serie
def differentiate(list,asume_initial='yes'):
    if(asume_initial=='yes'):
        dif=[list[0]]*len(list)
    else:
        dif=[0]*len(list)
    for i in range(1,len(list)):
        dif[i]=list[i]-list[i-1]
    return dif

#Integra por método del trapecio
def integrate(list,dt):
    int=0
    for i in range(1,len(list)):
        int=int+(list[i]+list[i-1])*dt/2
    return int

#Computa Hidrogramas Triangulares (método Simétrico o SCS)
def triangularDistribution(pars,distribution='Symmetric',dt=0.01,shift='T',approx='T'):
    if isinstance(pars,(list)):
        T=pars[0]
    elif isinstance(pars,(float,int)):
        T=pars
    else:
        raise TypeError("pars must be a list, a float or an int")
    if distribution == 'Symmetric':
        tb=2*T
        peakValue=1/T
    elif distribution == 'SCS':
        tb=8/3*T
        peakValue=3/4*1/T
    elif distribution == 'pbT':
        tb=pars[1]
        peakValue=2/tb
    else:
        raise ValueError("distribution must be 'Symmetric', 'SCS' or 'pbT'")
    ndimu=int(round(tb/dt,0)+1)
    ndimU=int(round(tb,0)+1)
    u=np.array([0]*(ndimu),dtype='float')
    U=np.array([0]*(ndimU),dtype='float')
    i=0
    j=0    
    for t in np.array(list(range(0,ndimu))):
        if t*dt<T:
            if j==0:
                m=peakValue/T
            u[j]=m*t*dt
        else:
            if i==0:
                i=1
                m=peakValue/(T-tb)
            u[j]=peakValue+m*(t*dt-T)
        j=j+1 
    for j in range(1,ndimU):
        min=int((j-1)/dt)
        max=int(j/dt)+1
        U[j]=integrate(u[min:max],dt)
    if approx=='T':
        U=U/sum(U)
    if shift == 'T':
        U=shiftLeft(U)         
        return(U[0:(len(U)-1)])
    else:
        return(U)

#Computa Función Respuesta Unitaria Cascada de n reservorios Lineales con tiempo de residencia k, obtenida por integración numérica a resolución dt (método del trapecio). El parámetro shift se agregó para desplazar los subíndices una unidad a la izquierda, puesto que si no muestrea la integración a fin de intervalo de cómputo, pudiéndose introducir un artefacto numérico con efecto de retardo, aproximadamente en una unidad.
def gammaDistribution(n,k,dt=1,m=10,approx='T',shift='T'):
    T=int(m*n*k)
    u=np.array([0]*(int(T/dt)+1),dtype='float')
    U=np.array([0]*(int(T)+1),dtype='float')
    j=0
    for t in np.array(list(range(0,int(T/dt)+1))):
        u[j]=1/(k*math.gamma(n))*(t*dt/k)**(n-1)*math.exp(-t*dt/k)
        j=j+1
    for j in range(1,int(T)+1):
        min=int((j-1)/dt)
        max=int(j/dt)+1
        U[j]=integrate(u[min:max],dt)
    if approx == 'T':
        U=U/sum(U)
    if shift == 'T':
        U=shiftLeft(U)
    return U

#Computa HUs propuestos en modelos GRX (GR4J, GRP) 
def grXDistribution(T,distribution='SH1',dt=0.5,approx='T',Agg='T'):    
    if distribution == 'SH1':
        tb=T
        k=1
    if distribution == 'SH2':
        tb=2*T
        k=1/2
    ndimu=int(round(tb/dt,0)+2)
    ndimU=int(round(tb,0)+1)
    u=np.array([0]*(ndimu),dtype='float')
    U=np.array([0]*(ndimU),dtype='float')
    for t in np.array(list(range(0,ndimu))):
        if t*dt<T:
            u[t]=k*(t*dt/T)**(5/2)
        if t*dt>T and t*dt<tb:
             u[t]=1-k*(2-t*dt/T)**(5/2)        
        else:
           if t*dt>tb:
                u[t]=1
    u=differentiate(u,'no')
    for j in range(0,ndimU):
        min=int(j/dt)
        max=int((j+1)/dt)
        U[j]=sum(u[min:max])
    if Agg == 'T':
        return(U)
    else:
        return(u)

#Computa Matriz de pulsos para Convolución con At 12:00 on day-of-month 1.”
def getPulseMatrix(inflows,u):
    n=len(inflows)
    m=len(u)
    rows=n+m-1
    I=np.array([[0]*m]*rows,dtype='float')
    k=0
    for col in range(0,int(m)):
        for row in range(0,int(rows)):
            if col>row:
                I[row,col]=0
            else:
                if row>=n+k:
                    I[row,col]=0
                else:
                    I[row,col]=inflows[row-k]
        k=k+1
    return(I)

#Computa Ecuación de Conservación
def waterBalance(Storage=0,Inflow=0,Outflow=0):
    Storage=Inflow-Outflow+Storage
    return Storage

#Computa EVR de acuerdo a las hipótesis de Thornthwaite
def computeEVR(P,EV0,Storage,MaxStorage):
    sigma=max(EV0-P,0)
    return(EV0+Storage*(1-math.exp(-sigma/MaxStorage))-sigma)

#Proratea Inflow
def apportion(Inflow,phi=0.1):
    return(Inflow*phi)

#Computa Runoff a partir del valor de Precipitación Efectiva Pe (acumulado en intervalo) y del almacenamiento a capacidad de campo o máximo almacenamiento
def curveNumberRunoff(NetRainfall,MaxStorage,Storage):
    return NetRainfall**2/(MaxStorage-Storage+NetRainfall)

#Realiza correción de sesgo por simple updating (método propuesto por el Servicio Ruso)
def SimonovKhristoforov(sim,obs): 
    uObs=np.mean(obs)
    uSim=np.mean(sim)
    df=np.array([[0]*2]*len(sim),dtype='float')
    df[:,0]=sim
    df[:,1]=obs
    df=pd.DataFrame(data=df)
    r=df.corr()[0][1]
    sSim=np.std(df[0])
    sObs=np.std(df[1])
    anomaly=sim-uSim
    return(uObs+r*sObs/sSim*anomaly)

#1. Proceso P-Q: Componentes de Función Producción de Escorrentía 

#1.A Reservorio de Retención 
class RetentionReservoir:
    """
    Reservorio de Retención. Vector pars de sólo parámetro: capacidad máxima de abstracción [MaxStorage]. Condiciones Iniciales (InitialConditions): [Initial Storage] (ingresa como vector). Condiciones de Borde (Boundaries): vectior [[Inflow],[EV]]. 
    """
    type='Retention Reservoir'
    def __init__(self,pars,InitialConditions=[0],Boundaries=[[0],[0]],Proc='Abstraction'):
        self.MaxStorage=pars[0]
        self.Inflow=np.array(Boundaries[0],dtype='float')
        self.EV=np.array(Boundaries[1],dtype='float')
        self.Storage=np.array([InitialConditions[0]]*(len(self.Inflow)+1),dtype='float')
        self.Runoff=np.array([0]*len(self.Inflow),dtype='float')
        self.Proc=Proc
        self.dt=1
    def computeRunoff(self):
        for i in range(0,len(self.Inflow),1):
            if self.Proc == 'Abstraction':
                self.Runoff[i]=max(0,self.Inflow[i]-self.EV[i]+self.Storage[i]-self.MaxStorage)
            if self.Proc == 'CN_h0_continuous':
                self.Runoff[i]=(max(self.Inflow[i]-self.EV[i],0))**2/(self.MaxStorage-self.Storage[i]+self.Inflow[i]-self.EV[i])
            self.Storage[i+1]=waterBalance(self.Storage[i],self.Inflow[i],self.EV[i]+self.Runoff[i])


#1.B Reservorio Lineal. ###REVISAR RUTINA TOMA LEN() OF UNSIZED OBJECT 
class LinearReservoir:
    """
    Reservorio Lineal. Vector pars de un sólo parámetro: Tiempo de residencia (K). Vector de Condiciones Iniciales (InitialConditions): Storage, con el cual computa Outflow. Condiciones de Borde (Boundaries): Inflow y EV.
    """
    type='Linear Reservoir'
    def __init__(self,pars,InitialConditions=[0],Boundaries=[[0],[0]],Proc='Agg',dt=1):
        self.K=pars[0]
        self.Inflow=np.array(Boundaries[0],dtype='float') 
        self.EV=np.array(Boundaries[1],dtype='float')
        self.Storage=np.array([InitialConditions[0]]*(len(self.Inflow)+1),dtype='float')
        self.Outflow=(1/self.K)*self.Storage
        self.Proc=Proc
        if Proc == ('Agg' or 'API'):
            self.dt=1
        if Proc == 'Instant':
            self.dt=dt
    def computeOutFlow(self):
        for i in range (0,len(self.Inflow),1):
            if self.Proc == 'Agg':
                self.Outflow[i]=(1/self.K)*(self.Storage[i]+self.Inflow[i])
                self.Storage[i+1]=waterBalance(self.Storage[i],self.Inflow[i],self.Outflow[i])
            if self.Proc == 'Instant':
                end=int(1/self.dt+1)
                Storage=self.Storage[i]
                Outflow=self.Outflow[i]    
                for t in range(1,end,1):
                    Storage=waterBalance(Storage,self.Inflow[i]*self.dt,Outflow*self.dt)
                    Outflow=(1/self.K)*(Storage)
                self.Storage[i+1]=Storage
                self.Outflow[i+1]=Outflow
            if self.Proc == 'API':
                self.Storage[i+1]=(1-1/self.K)*self.Storage[i]+self.Inflow[i]
                self.Outflow[i+1]=(1/self.K)*self.Storage
                
class ProductionStoreGR4J:
    """
    Reservorio de Producción de Escorrentía modelo GR4J
    """
    type='GR4J Runoff Production Store'
    def __init__(self,pars,InitialConditions=[0],Boundaries=[[0],[0]],Proc='Time Discrete Agg'):
        self.MaxSoilStorage=pars[0]
        self.Precipitation=np.array(Boundaries[:,0],dtype='float')
        self.EVP=np.array(Boundaries[:,1],dtype='float')
        self.SoilStorage=np.array([InitialConditions[0]]*(len(self.Precipitation)+1),dtype='float')
        self.NetEVP=np.array([0]*len(self.Precipitation),dtype='float')
        self.EVR=np.array([0]*len(self.Precipitation),dtype='float')
        self.NetRainfall=np.array([0]*len(self.Precipitation),dtype='float')
        self.Recharge=np.array([0]*len(self.Precipitation),dtype='float')
        self.Infiltration=np.array([0]*len(self.Precipitation),dtype='float')
        self.Runoff=np.array([0]*len(self.Precipitation),dtype='float')
    def computeOutFlow(self):
        for i in range(0,len(self.Precipitation)):
            self.NetRainfall[i]=max(0,self.Precipitation[i]-self.EVP[i])
            self.NetEVP[i]=max(0,self.EVP[i]-self.Precipitation[i])
            relativeMoisture=self.SoilStorage[i]/self.MaxSoilStorage
            ratio_netRainfall_maxStorage=self.NetRainfall[i]/self.MaxSoilStorage
            ratio_netEVP_maxStorage=self.NetEVP[i]/self.MaxSoilStorage
            self.Recharge[i]=self.MaxSoilStorage*(1-(relativeMoisture)**2)*np.tanh(ratio_netRainfall_maxStorage)/(1+relativeMoisture*np.tanh(ratio_netRainfall_maxStorage))
            self.EVR[i]=self.SoilStorage[i]*(2-relativeMoisture)*np.tanh(ratio_netEVP_maxStorage)/(1+(1-relativeMoisture)*np.tanh(ratio_netEVP_maxStorage))
            self.SoilStorage[i+1]=waterBalance(self.SoilStorage[i],self.Recharge[i],self.EVR[i])
            relativeMoisture=self.SoilStorage[i+1]/self.MaxSoilStorage
            self.Infiltration[i]=self.SoilStorage[i+1]*(1-(1+(4/9*relativeMoisture)**4)**(-1/4))
            self.SoilStorage[i+1]=waterBalance(self.SoilStorage[i+1],0,self.Infiltration[i])
            self.Runoff[i]=self.Infiltration[i]+self.NetRainfall[i]-self.Recharge[i]

class RoutingStoreGR4J:
    """
    Reservorio de Propagación de Escorrentía modelo GR4J
    """
    type='GR4J Runoff Routing Store'
    def __init__(self,pars,InitialConditions=[0],Boundaries=[0],Proc='Time Discrete Agg'):
        self.MaxStorage=pars[0]
        if not pars[1]:
            self.waterExchange=0
        else:
            self.waterExchange=pars[1]
        self.Inflow=np.array(Boundaries,dtype='float')
        self.Leakages=np.array([0]*len(self.Inflow),dtype='float')
        self.Runoff=np.array([0]*len(self.Inflow),dtype='float')
        self.Storage=np.array([InitialConditions[0]]*(len(self.Inflow)+1),dtype='float')
    def computeOutFlow(self):
         for i in range(0,len(self.Inflow)):
            relativeMoisture=self.Storage[i]/self.MaxStorage
            self.Leakages[i]=self.waterExchange*relativeMoisture**(7/2)
            self.Storage[i+1]=max(0,self.Storage[i]+self.Inflow[i]+self.Leakages[i])
            relativeMoisture=self.Storage[i+1]/self.MaxStorage
            self.Runoff[i]=self.Storage[i+1]*(1-(1+relativeMoisture**4)**(-1/4))
            self.Storage[i+1]=waterBalance(self.Storage[i+1],0,self.Runoff[i])

class SCSReservoirs:
    """
    Sistema de 2 reservorios de retención (intercepción/abstracción superficial y retención en perfil de suelo - i.e. capacidad de campo-), con función de cómputo de escorrentía siguiendo el método propuesto por el Soil Conservation Service. Vector pars de dos parámetros: Máximo Almacenamiento Superficial (Abstraction) y Máximo Almacenamiento por Retención en Perfil de Suelo (MaxStorage). Condiciones iniciales: Almacenamiento Superficial y Almacenamiento en Perfil de Suelo (lista de valores). Condiciones de Borde: Hietograma (lista de valores).
    """
    type='Soil Conservation Service Model for Runoff Computation (Curve Number Method / Discrete Approach)'
    def __init__(self,pars,InitialConditions=[0,0],Boundaries=[0],Proc='Time Discrete Agg'):
        self.MaxSurfaceStorage=pars[0]
        self.MaxStorage=pars[1]
        self.Precipitation=np.array(Boundaries,dtype='float')
        self.SurfaceStorage=np.array([InitialConditions[0]]*(len(self.Precipitation)+1),dtype='float')
        self.SoilStorage=np.array([InitialConditions[1]]*(len(self.Precipitation)+1),dtype='float')
        self.Runoff=np.array([0]*len(self.Precipitation),dtype='float')
        self.Infiltration=np.array([0]*len(self.Precipitation),dtype='float')
        self.CumPrecip=np.array([0]*len(self.Precipitation),dtype='float')
        self.NetRainfall=np.array([0]*len(self.Precipitation),dtype='float') 
        self.Proc=Proc
        self.dt=1
    def computeAbstractionAndRunoff(self):
        Abstraction=self.MaxSurfaceStorage-self.SurfaceStorage[0]
        for i in range(0,len(self.Precipitation)):
            if i == 0:
                  self.CumPrecip[i]=self.CumPrecip[i]+self.Precipitation[i]
            else:
                  self.CumPrecip[i]=self.CumPrecip[i-1]+self.Precipitation[i]
            if self.CumPrecip[i]-Abstraction > 0:
                   self.NetRainfall[i] = self.CumPrecip[i]-Abstraction
                   self.Runoff[i] = curveNumberRunoff(self.NetRainfall[i],self.MaxStorage,self.SoilStorage[0])
                   self.Infiltration[i]=self.NetRainfall[i]-self.Runoff[i]
            else:
                    self.NetRainfall[i] = 0
                    self.Runoff[i] = 0
            self.SurfaceStorage[i+1]=min(self.SurfaceStorage[0]+Abstraction,self.SurfaceStorage[0]+self.CumPrecip[i])
        self.Runoff=differentiate(self.Runoff)
        self.NetRainfall=differentiate(self.NetRainfall)
        self.Infiltration=differentiate(self.Infiltration)
        for i in range(0,len(self.SoilStorage)-1):
            self.SoilStorage[i+1]=waterBalance(self.SoilStorage[i],self.Infiltration[i])        

class SCSReservoirsMod:
    """
    Sistema de 2 reservorios de retención+detención (una capa de abstracción superficial/suelo y otra capa de retención/detención en resto perfil de suelo), con función de cómputo de escorrentía siguiendo el método propuesto por el Soil Conservation Service y añadiendo pérdida continua por flujo de base (primario). Vector pars de 3 parámetros: Máxima Abtracción por retención (Abstraction) y Máximo Almacenamiento por Retención+Detención en Perfil de Suelo (MaxStorage) y coefiente de pérdida K. Se añade pérdida continua. Condiciones iniciales: Almacenamiento Superficial y Almacenamiento en Perfil de Suelo (lista de valores). Condiciones de Borde: Hietograma (lista de valores).
    """
    type='Soil Conservation Service Model for Runoff Computation (Curve Number Method / Discrete Approach)'
    def __init__(self,pars,InitialConditions=[0,0],Boundaries=[0],Proc='Time Discrete Agg'):
        self.MaxSurfaceStorage=pars[0]
        self.MaxStorage=pars[1]
        self.K=pars[2]
        self.Precipitation=np.array(Boundaries,dtype='float')
        self.SurfaceStorage=np.array([InitialConditions[0]]*(len(self.Precipitation)+1),dtype='float')
        self.SoilStorage=np.array([InitialConditions[1]]*(len(self.Precipitation)+1),dtype='float')
        self.Runoff=np.array([0]*len(self.Precipitation),dtype='float')
        self.Infiltration=np.array([0]*len(self.Precipitation),dtype='float')
        self.CumPrecip=np.array([0]*len(self.Precipitation),dtype='float')
        self.NetRainfall=np.array([0]*len(self.Precipitation),dtype='float')
        self.BaseFlow=np.array([0]*len(self.Precipitation),dtype='float') 
        self.Proc=Proc
        self.dt=1
    def computeAbstractionAndRunoff(self):
        Abstraction=self.MaxSurfaceStorage-self.SurfaceStorage[0]
        for i in range(0,len(self.Precipitation)):
            if i == 0:
                  self.CumPrecip[i]=self.CumPrecip[i]+self.Precipitation[i]
            else:
                  self.CumPrecip[i]=self.CumPrecip[i-1]+self.Precipitation[i]
            if self.CumPrecip[i]-Abstraction > 0:
                   self.NetRainfall[i] = self.CumPrecip[i]-Abstraction
                   self.Runoff[i] = curveNumberRunoff(self.NetRainfall[i],self.MaxStorage,self.SoilStorage[0])
                   self.Infiltration[i]=self.NetRainfall[i]-self.Runoff[i]
            else:
                    self.NetRainfall[i] = 0
                    self.Runoff[i] = 0
            self.SurfaceStorage[i+1]=min(self.SurfaceStorage[0]+Abstraction,self.SurfaceStorage[0]+self.CumPrecip[i])
        self.Runoff=differentiate(self.Runoff)
        self.NetRainfall=differentiate(self.NetRainfall)
        self.Infiltration=differentiate(self.Infiltration)
        for i in range(0,len(self.SoilStorage)-1):
            self.BaseFlow[i]=(1-self.K)*(self.SoilStorage[i]+self.Infiltration[i])
            self.SoilStorage[i+1]=waterBalance(self.SoilStorage[i],self.Infiltration[i],self.BaseFlow[i])        



#2. Proceso Q-Q: Componentes de Función Distribución de Escorrentía o Tránsito Hidrológico

#2.A Cascada de Reservorios Lineales (Discreta). Dos parámetros: Tiempo de Resdiencia (K) y Número de Reservorios (N)
class LinearReservoirCascade:
    """
    Cascada de Reservorios Lineales (Discreta). Vector pars de dos parámetros: Tiempo de Residencia (K) y Número de Reservorios (N). Vector de Condiciones Iniciales (InitialConditions): Si es un escalar (debe ingresarse como elemento de lista) genera una matriz de 2xN con valor constante igual al escalar, también puede ingresarse una matriz de 2XN que represente el caudal inicial en cada reservorio de la cascada. Condiciones de Borde (Boundaries): vector Inflow. 
    """
    type='Discrete Cascade of N Linear Reservoirs with Time K'
    def __init__(self,pars,Boundaries=[0],InitialConditions=[0],create='yes',Proc='Discretely Coincident',dt=1):
        self.K=pars[0]
        if not pars[1]:
            self.N=2
        else:
            self.N=pars[1]
        self.Inflow=np.array(Boundaries)   
        if  create == 'yes':
            self.Cascade=np.array([[InitialConditions[0]]*self.N]*2,dtype='float')
        else:
            self.Cascade=np.array(InitialConditions,dtype='float')
        self.Outflow=np.array([InitialConditions[0]]*(len(Boundaries)+1),dtype='float')
        self.dt=dt
    def computeOutFlow(self):
        dt=self.dt
        k=self.K    
        c=math.exp(-dt/k)
        a=k/dt*(1-c)-c
        b=1-k/dt*(1-c)
        end=int(1/dt+1)
        for i in range(0,len(self.Inflow)):
            for n in range(1,end,1):
                self.Cascade[1][0]=self.Inflow[i]+(self.Cascade[0][0]-self.Inflow[i])*c
                if self.N > 1:
                    for j in range(1,self.N,1):
                        self.Cascade[1][j]=c*self.Cascade[0][j]+a*self.Cascade[0][j-1]+b*self.Cascade[1][j-1]
                for j in range(0,self.N,1):
                    self.Cascade[0][j]=self.Cascade[1][j]
            self.Outflow[i+1]=self.Cascade[0][j]

#2.B Canal Muskingum 
# EN DESARROLLO (MUSKINGUM y CUNGE) --> VER RESTRICCIONES NUMÉRICAS y SI CONSIDERAR CURVAS HQ y BH COMO PARAMETROS DEL METODO. POR AHORA FINALIZADO MUSKINGUM CLÁSICO. CUNGE DEBE APOYARSE SOBRE EL MISMO, MODIFICANDO PARS K y X
class MuskingumChannel:
    """
    Método de tránsito hidrológico de la Oficina del río Muskingum. Vector pars de dos parámetros: Tiempo de Tránsito (K) y Factor de forma (X) [Proc='Muskingum'] o . Condiciones Iniciales (InitialConditions): matriz de condiciones iniciales o valor escalar constante. Condiciones de borde: Hidrograma en nodo superior de tramo. 
    """
    #A fin de mantener condiciones de estabilidad numérica en la propagación (conservar volumen), sobre la base de la restricción 2KX<=dt<=2K(1-X) (Chin,2000) y como dt viene fijo por la condición de borde (e.g. por defecto 'una unidad') y además se pretende respetar el valor de K, se propone incrementar la resolución espacial dividiendo el tramo en N subtramos de igual longitud, con tiempo de residencia mínimo T=K/N, para el caso dt<2KX (frecuencia de muestreo demasiado alta). Luego, aplicando el criterio de chin se sabe que el valor crítico de dt debe satisfacer dt=uT, específicamente con u=2X y T = K/N--> N=2KX/dt. Al mismo tiempo si dt>2K(1-X) (frecuencia de muestreo demasiado baja), el paso de cálculo se subdivide en M subpasos de longitud dT=2K(1-X) de forma tal que dT/dt=dv y M=dt/dv. Self.tau especifica el subpaso de cálculo (siendo self.M la cantidad de subintervalos utilizados) y self.N la cantidad de subtramos. 
    type='Muskingum Channel'
    def __init__(self,pars,Boundaries=[0],InitialConditions=[0],Proc='Muskingum Routing Method',dt=1):
        self.K=pars[0]
        self.X=pars[1]
        self.dt=dt
        self.lowerbound=2*self.K*self.X
        self.upperbound=2*self.K*(1-self.X)
        self.Inflow=np.array(Boundaries,dtype='float')
        self.Outflow=np.array([0]*len(self.Inflow),dtype='float')
        self.InitialConditions=np.array(InitialConditions,dtype='float')
        self.N=1
        self.tau=self.dt
        if self.dt > self.upperbound:
            self.tau=self.upperbound
        else:
            if self.dt < self.lowerbound:
               self.N=round(self.lowerbound/self.dt) 
        self.M=round(self.dt/self.tau)
        if self.X > 1/2:
            raise NameError('X must be between 0 and 1/2')
        if len(InitialConditions) == 1:
            if InitialConditions[0] == 0:
                self.InitialConditions=np.array([[0]*(self.N+1)]*2,dtype='float')
            else:    
                self.InitialConditions=np.array([[InitialConditions[0]]*(self.N+1)]*2,dtype='float')
        if len(self.InitialConditions[0]) < self.N:
            raise NameError('Matrix of Initial Conditions must have'+str(self.N+1)+'cols as it have'+str(self.N)+'subreaches')        
        self.Outflow[0]=self.InitialConditions[1][self.N]
    def computeOutFlow(self):
        K=self.K/self.N
        X=self.X
        tau=self.tau
        D=(2*K*(1-X)+tau)    
        C0=(tau+2*K*X)/D
        C1=(tau-2*K*X)/D
        C2=(2*K*(1-X)-tau)/D
        for i in range(0,len(self.Inflow)-1,1):
            self.InitialConditions[0][0]=self.Inflow[i]
            self.InitialConditions[1][0]=self.Inflow[i+1]
            for j in range(1,self.N+1,1):
                for t in range(0,self.M,1):
                    self.InitialConditions[1][j]=C0*self.InitialConditions[0][j-1]+C1*self.InitialConditions[1][j-1]+C2*self.InitialConditions[0][j]
                    self.InitialConditions[0][j]=self.InitialConditions[1][j]
            self.Outflow[i+1]=max(self.InitialConditions[1][self.N],0)    
            

#2.C Tránsito Lineal con funciones de transferencia. Por defecto, se asume una distrinución gamma con parámetros n (número de reservorios) y k (tiempo de residencia). Asimismo, se considera n=2, de modo tal que tp=k (el tiempo al pico es igual al tiempo de residencia) 
class LinearChannel:
    """
    Método de tránsito hidrológico implementado sobre la base de teoría de sistemas lineales. Así, considera al tránsito de energía, materia o información como un proceso lineal desde un nodo superior hacia un nodo inferior. Específicamente, sea I=[I1,I2,...,IN] el vector de pulsos generados por el borde superior y U=[U1,U2,..,UM] una función de distribución que representa el prorateo de un pulso unitario durante el tránsito desde un nodo superior (borde) hacia un nodo inferior (salida), el sistema opera aplicando las propiedades de proporcionalidad y aditividad, de manera tal que es posible propagar cada pulso a partir de U y luego mediante la suma de estos prorateos obtener el aporte de este tránsito sobre el nodo inferior (convolución).
    """
    type='Single Linear Channel'
    def __init__(self,pars,Boundaries=[0],Proc='Nash',dt=1):
       self.pars=np.array(pars,dtype='float')
       self.Inflow=np.array(Boundaries,dtype='float')
       self.Proc=Proc
       self.dt=dt
       if self.Proc == 'Nash':
            self.k=self.pars[0]
            self.n=self.pars[1]
            self.u=gammaDistribution(self.n,self.k,self.dt)
       if self.Proc == 'UH':
            self.u=self.pars
       self.Outflow=np.array([[0]]*(len(self.Inflow)+len(self.u)-1))
    def computeOutFlow(self):
        I=getPulseMatrix(self.Inflow,self.u)
        self.Outflow=np.dot(I,self.u)

class LinearNet:
    """
    Método de tránsito hidrológico implementado sobre la base de teoría de sistemas lineales. Así, considera al tránsito de energía, materia o información como un proceso lineal desde N nodos superiores hacia un nodo inferior. Específicamente, sea I=[I1,I2,...,IN] un vector de pulsos generados por un borde y U=[U1,U2,..,UM] una función de distribución que representa el prorateo de un pulso unitario durante el tránsito desde un nodo superior (borde) hacia un nodo inferior (salida), aplicando las propiedades de proporcionalidad y aditividad es posible propagar cada pulso a partir de U y luego mediante su suma obtener el aporte de este tránsito sobre el nodo inferior, mediante convolución. Numéricamente el sistema se representa como una transformación matricial (matriz de pulsos*u=vector de aportes). Consecuentemente, el tránsito se realiza para cada borde y la suma total de estos tránsitos constituye la señal transitada sobre el nodo inferior.  Condiciones de borde: array 2D con hidrogramas en nodos superiores del tramo, por columna. Parámetros: función de distribución (proc='EmpDist') o tiempo de residencia (k) y número de reservorios (n), si se desea utilizar el método de hidrograma unitario de Nash (proc='Nash'), pars es un array bidimensional en donde la información necesaria para cada nodo se presenta por fila (parámetros de nodo). El parámetro dt refiere a la longitud de paso de cálculo para el método de integración, siendo dt=1 la resolución nativa de los hidrogramas de entrada provistos. Importante, las funciones de transferencia deben tener la misma cantidad de ordenadas (dimensión del vector) 
    """
    type='Linear Routing System. System of Linear Channels'
    def __init__(self,pars,Boundaries=[0],Proc='Nash',dt=1):
        self.pars=np.array(pars,dtype='float')
        self.Inflows=np.array(Boundaries,dtype='float')
        self.Proc=Proc
        self.dt=dt
    def computeOutflow(self):
        j=0
        for channel_j in range(1,len(self.Inflows[0,:])+1):
            linear=LinearChannel(pars=self.pars[j,:],Boundaries=self.Inflows[:,j],dt=self.dt)
            linear.computeOutFlow()
            if j==0:
                self.Outflow=linear.Outflow
            if j>0:
                nrows=max(len(self.Outflow),len(linear.Outflow))
                f=np.zeros((nrows))
                if len(self.Outflow) > len(linear.Outflow):
                   f[0:len(linear.Outflow)]=linear.Outflow[0:len(linear.Outflow)]
                   self.Outflow=self.Outflow+f 
                else:
                   f[0:len(self.Outflow)]=self.Outflow[0:len(self.Outflow)]
                   self.Outflow=f+linear.Outflow 
            j=j+1

#3. Modelos PQ/QQ

class HOSH4P1L:
    """
    Modelo Operacional de Transformación de Precipitación en Escorrentía de 4 parámetros (estimables). Hidrología Operativa Síntesis de Hidrograma. Método NRCS, perfil de suelo con 2 reservorios de retención (sin efecto de base).
    """
    type='PQ Model'
    def __init__(self,pars,Boundaries=[0],InitialConditions=[[0],[0]],Proc='Nash'):
        self.maxSurfaceStorage=pars[0]
        self.maxSoilStorage=pars[1]
        self.soilSystem=SCSReservoirs(pars=[self.maxSurfaceStorage,self.maxSoilStorage])
        if Proc == 'Nash':
            self.routingSystem=LinearChannel(pars=[pars[2],pars[3]])
        elif Proc == 'UH':
            self.routingSystem=LinearChannel(pars=pars[2],Proc='UH')
        else:
            raise Exception("invalid Proc. Must be one of: Nash, UH")
        self.Precipitation=np.array(Boundaries[:,0],dtype='float')
        self.EVP=np.array(Boundaries[:,1],dtype='float')
        self.EVR1=np.array([0]*len(self.Precipitation),dtype='float')
        self.EVR2=np.array([0]*len(self.Precipitation),dtype='float')
        self.SurfaceStorage=np.array([InitialConditions[0]]*(len(self.Precipitation)+1),dtype='float')
        self.SoilStorage=np.array([InitialConditions[1]]*(len(self.Precipitation)+1),dtype='float')
        self.NetRainfall=np.array([0]*len(self.Precipitation),dtype='float')
        self.Infiltration=np.array([0]*len(self.Precipitation),dtype='float')
        self.Runoff=np.array([0]*len(self.Precipitation),dtype='float')
        self.Q=np.array([0]*len(self.Precipitation),dtype='float')
    def computeRunoff(self): 
        j=0
        indexes=list()
        for row in list(self.Precipitation):
            if(self.Precipitation[j]>self.EVP[j]): #Condición de evento 
                indexes.append(j)
            else:
                if(len(indexes)>0): #Activa rutina de mojado (cómputo modelo de eventos SCS)
                    logging.debug("ponding")
                    self.soilSystem.Precipitation=self.Precipitation[min(indexes):max(indexes)+1]-self.EVP[min(indexes):max(indexes)+1]
                    self.soilSystem.CumPrecip=np.array([0]*(len(self.soilSystem.Precipitation)),dtype='float')
                    self.soilSystem.NetRainfall=np.array([0]*(len(self.soilSystem.Precipitation)),dtype='float')
                    self.soilSystem.Infiltration=np.array([0]*(len(self.soilSystem.Precipitation)),dtype='float')
                    self.soilSystem.Runoff=np.array([0]*(len(self.soilSystem.Precipitation)),dtype='float')
                    self.soilSystem.SurfaceStorage=np.array([self.SurfaceStorage[min(indexes)]]*(len(self.soilSystem.Precipitation)+1),dtype='float')
                    self.soilSystem.SoilStorage=np.array([self.SoilStorage[min(indexes)]]*(len(self.soilSystem.Precipitation)+1),dtype='float')
                    self.soilSystem.computeAbstractionAndRunoff()
                    self.SurfaceStorage[min(indexes):max(indexes)+2]=self.soilSystem.SurfaceStorage
                    self.SoilStorage[min(indexes):max(indexes)+2]=self.soilSystem.SoilStorage
                    self.NetRainfall[min(indexes):max(indexes)+1]=self.soilSystem.NetRainfall
                    self.Infiltration[min(indexes):max(indexes)+1]=self.soilSystem.Infiltration
                    self.Runoff[min(indexes):max(indexes)+1]=self.soilSystem.Runoff
                    self.EVR1[min(indexes):max(indexes)+1]=self.EVP[min(indexes):max(indexes)+1]
                    indexes=list()
                if(len(indexes)==0): #Activa rutina de secado
                    logging.debug("drying")
                    self.EVR1[j]=min(self.EVP[j],self.SurfaceStorage[j]+self.Precipitation[j])
                    self.NetRainfall[j]=max(0,self.Precipitation[j]-self.EVR1[j]+self.SurfaceStorage[j]-self.maxSurfaceStorage)
                    self.EVR2[j]=computeEVR(self.NetRainfall[j],self.EVP[j]-self.EVR1[j],self.SoilStorage[j],self.maxSoilStorage)
                    self.SurfaceStorage[j+1]=waterBalance(self.SurfaceStorage[j],self.Precipitation[j],self.EVR1[j]+self.NetRainfall[j])
                    self.Runoff[j]=max(0,self.NetRainfall[j]-self.EVR2[j]+self.SoilStorage[j-1]-self.maxSoilStorage)
                    self.SoilStorage[j+1]=waterBalance(self.SoilStorage[j],self.NetRainfall[j],self.EVR2[j]+self.Runoff[j])
            j=j+1            
    def computeOutFlow(self):
        self.routingSystem.Inflow=self.Runoff
        self.routingSystem.computeOutFlow()
        self.Q=self.routingSystem.Outflow
    def executeRun(self):
        self.computeRunoff()
        self.computeOutFlow()

class HOSH4P2L:
    """
    Modelo Operacional de Transformación de Precipitación en Escorrentía de 4/6 parámetros (estimables), con 2 capas de suelo. Hidrología Operativa Síntesis de Hidrograma. Método NRCS, perfil de suelo con 2 reservorios de retención (zona superior) y un reservorio linear (zona inferior). Rutea utilizando una función respuesta de pulso unitario arbitraria o mediante na cascada de Nash (se debe especificar tiempo de residencia y número de reservorios)
    """
    type='PQ Model'
    def __init__(self,pars,Boundaries=[0],InitialConditions=[[0],[0]],Proc='Nash'):
        self.RoutingProc=Proc
        self.maxSurfaceStorage=pars[0]
        self.maxSoilStorage=pars[1]
        self.soilSystem=SCSReservoirs(pars=[self.maxSurfaceStorage,self.maxSoilStorage])
        self.phi=pars[2]
        self.kb=pars[3]
        if self.RoutingProc == 'Nash':
            self.tr=pars[4]
            self.n=pars[5]
        elif self.RoutingProc == 'UH':
            self.u=pars[4]
        else:
            raise Exception("invalid Proc. Must be one of: Nash, UH")
        self.Precipitation=np.array(Boundaries[:,0],dtype='float')
        self.EVP=np.array(Boundaries[:,1],dtype='float')
        self.EVR1=np.array([0]*len(self.Precipitation),dtype='float')
        self.EVR2=np.array([0]*len(self.Precipitation),dtype='float')
        self.SurfaceStorage=np.array([InitialConditions[0]]*(len(self.Precipitation)+1),dtype='float')
        self.SoilStorage=np.array([InitialConditions[1]]*(len(self.Precipitation)+1),dtype='float')
        self.NetRainfall=np.array([0]*len(self.Precipitation),dtype='float')
        self.Infiltration=np.array([0]*len(self.Precipitation),dtype='float')
        self.Runoff=np.array([0]*len(self.Precipitation),dtype='float')
        self.Q=np.array([0]*len(self.Precipitation),dtype='float')
    def computeRunoff(self): 
        j=0
        indexes=list()
        for row in list(self.Precipitation):
            if(self.Precipitation[j]!=0):
                indexes.append(j)
            else:
                if(len(indexes)>0): #Activa rutina de mojado (cómputo modelo de eventos SCS)
                    logging.debug("ponding")
                    self.soilSystem.Precipitation=self.Precipitation[min(indexes):max(indexes)+1]-self.EVP[min(indexes):max(indexes)+1]
                    self.soilSystem.CumPrecip=np.array([0]*(len(self.soilSystem.Precipitation)),dtype='float')
                    self.soilSystem.NetRainfall=np.array([0]*(len(self.soilSystem.Precipitation)),dtype='float')
                    self.soilSystem.Infiltration=np.array([0]*(len(self.soilSystem.Precipitation)),dtype='float')
                    self.soilSystem.Runoff=np.array([0]*(len(self.soilSystem.Precipitation)),dtype='float')
                    self.soilSystem.SurfaceStorage=np.array([self.SurfaceStorage[min(indexes)]]*(len(self.soilSystem.Precipitation)+1),dtype='float')
                    self.soilSystem.SoilStorage=np.array([self.SoilStorage[min(indexes)]]*(len(self.soilSystem.Precipitation)+1),dtype='float')
                    self.soilSystem.computeAbstractionAndRunoff()
                    self.SurfaceStorage[min(indexes):max(indexes)+2]=self.soilSystem.SurfaceStorage
                    self.SoilStorage[min(indexes):max(indexes)+2]=self.soilSystem.SoilStorage
                    self.NetRainfall[min(indexes):max(indexes)+1]=self.soilSystem.NetRainfall
                    self.Infiltration[min(indexes):max(indexes)+1]=self.soilSystem.Infiltration
                    self.Runoff[min(indexes):max(indexes)+1]=self.soilSystem.Runoff
                    self.EVR1[min(indexes):max(indexes)+1]=self.EVP[min(indexes):max(indexes)+1]
                    indexes=list()
                if(len(indexes)==0): #Activa rutina de secado
                    logging.debug("drying")
                    self.EVR1[j]=min(self.EVP[j],self.SurfaceStorage[j]+self.Precipitation[j])
                    self.NetRainfall[j]=max(0,self.Precipitation[j]-self.EVR1[j]+self.SurfaceStorage[j]-self.maxSurfaceStorage)
                    self.EVR2[j]=computeEVR(self.NetRainfall[j],self.EVP[j]-self.EVR1[j],self.SoilStorage[j],self.maxSoilStorage)
                    self.SurfaceStorage[j+1]=waterBalance(self.SurfaceStorage[j],self.Precipitation[j],self.EVR1[j]+self.NetRainfall[j])
                    self.Runoff[j]=max(0,self.NetRainfall[j]-self.EVR2[j]+self.SoilStorage[j-1]-self.maxSoilStorage)
                    self.SoilStorage[j+1]=waterBalance(self.SoilStorage[j],self.NetRainfall[j],self.EVR2[j]+self.Runoff[j])
            j=j+1                  
    def computeOutFlow(self):
        if self.RoutingProc == 'Nash':
            self.routingSystem=LinearChannel(pars=[self.tr,self.n],Boundaries=apportion(self.Runoff,self.phi))
        if self.RoutingProc != 'Nash':
            self.routingSystem=LinearChannel(pars=self.u,Boundaries=apportion(self.Runoff,self.phi),Proc='UH')
        self.routingSystem.computeOutFlow()
        self.groundwaterSystem=LinearReservoirCascade(pars=[self.kb,1],Boundaries=apportion(self.Runoff,1-self.phi))
        self.groundwaterSystem.computeOutFlow()
        self.Q=self.routingSystem.Outflow[0:len(self.Runoff)]+self.groundwaterSystem.Outflow[0:len(self.Runoff)]
    def executeRun(self):
        self.computeRunoff()
        self.computeOutFlow()

class GR4J:
    """
    Modelo Operacional de Transformación de Precipitación en Escorrentía de Ingeniería Rural de 4 parámetros (CEMAGREF). A diferencia de la versión original, la convolución se realiza mediante producto de matrices. Parámetros: Máximo almacenamiento en reservorio de producción, tiempo al pico (hidrograma unitario),máximo alamcenamiento en reservorio de propagación, coeficiente de intercambio.
    """
    type='PQ Model'
    def __init__(self,pars,Boundaries=[0],InitialConditions=[[0],[0]],Proc='CEMAGREF SH'):
        self.InitialConditions=InitialConditions
        self.prodStoreMaxStorage=pars[0]
        self.T=pars[1]
        self.u1=grXDistribution(self.T,distribution='SH1')
        self.u2=grXDistribution(self.T,distribution='SH2')
        self.routStoreMaxStorage=pars[2]
        if not pars[3]:
            self.waterExchange=0
        else:
            self.waterExchange=pars[3]
        self.InitialConditions=InitialConditions
        self.Precipitation=np.array(Boundaries[:,0],dtype='float')
        self.EVP=np.array(Boundaries[:,1],dtype='float')
        self.Runoff=np.array([0]*len(self.Precipitation),dtype='float')
        self.Q=np.array([0]*len(self.Precipitation),dtype='float')
        self.prodStore=ProductionStoreGR4J(pars=[self.prodStoreMaxStorage],Boundaries=makeBoundaries(self.Precipitation,self.EVP),InitialConditions=self.InitialConditions[0])
    def computeRunoff(self):
        self.prodStore.computeOutFlow()
        self.Runoff=self.prodStore.Runoff
    def computeOutFlow(self):
        self.channel1=LinearChannel(pars=self.u1,Boundaries=apportion(0.9,self.Runoff),Proc='UH')
        self.channel2=LinearChannel(pars=self.u2,Boundaries=apportion(0.1,self.Runoff),Proc='UH')
        self.channel1.computeOutFlow()
<<<<<<< HEAD
=======
        self.routStore=RoutingStoreGR4J(pars=[self.routStoreMaxStorage,self.waterExchange],Boundaries=self.channel1.Outflow,InitialConditions=self.InitialConditions[1])
        self.routStore.computeOutFlow()
>>>>>>> fd541012
        self.channel2.computeOutFlow()
        self.routStore=RoutingStoreGR4J(pars=[self.routStoreMaxStorage,self.waterExchange],Boundaries=self.channel1.Outflow,InitialConditions=self.InitialConditions[1])
        self.routStore.computeOutFlow()
        n=min(len(self.routStore.Runoff),len(self.channel2.Outflow))
        self.DirectRunoff=np.array([0]*n,dtype='float')
        for j in range(0,n):
            self.DirectRunoff[j]=max(0,self.channel2.Outflow[j]+self.routStore.Leakages[j])
        self.Q=self.routStore.Runoff[0:n]+self.DirectRunoff[0:n]
    def executeRun(self):
        self.computeRunoff()
        self.computeOutFlow()

if __name__ == "__main__":
    import sys


    <|MERGE_RESOLUTION|>--- conflicted
+++ resolved
@@ -716,11 +716,6 @@
         self.channel1=LinearChannel(pars=self.u1,Boundaries=apportion(0.9,self.Runoff),Proc='UH')
         self.channel2=LinearChannel(pars=self.u2,Boundaries=apportion(0.1,self.Runoff),Proc='UH')
         self.channel1.computeOutFlow()
-<<<<<<< HEAD
-=======
-        self.routStore=RoutingStoreGR4J(pars=[self.routStoreMaxStorage,self.waterExchange],Boundaries=self.channel1.Outflow,InitialConditions=self.InitialConditions[1])
-        self.routStore.computeOutFlow()
->>>>>>> fd541012
         self.channel2.computeOutFlow()
         self.routStore=RoutingStoreGR4J(pars=[self.routStoreMaxStorage,self.waterExchange],Boundaries=self.channel1.Outflow,InitialConditions=self.InitialConditions[1])
         self.routStore.computeOutFlow()
