#/usr/bin/python3
#Librería de métodos para modelación hidrológica SSIyAH-INA, 2022
import math
from sys import maxsize
from zlib import MAX_WBITS
import numpy  as np
import pandas as pd
import matplotlib.pyplot as plt
import os, glob
import logging

#genera gráfica de señales de entrada/salida para diagnóstico visual

def testPlot(Inflow,Outflow):
    plt.plot(Inflow,'r')
    plt.plot(Outflow,'b')
    plt.show()

#desplaza subíndice de serie una unidad a la izquierda (ajuste para representación discreta)

def shiftLeft(array1d,fill=0):
    i=0
    shift=np.array([0]*len(array1d),dtype='float')
    for value in range(1,len(array1d)):
        shift[i]=array1d[i+1]
        i=i+1
    shift[i]=fill
    return(shift)

#Importa CSV a estructura de datos de entrada PQ diario (t,PMA,EV0)

def getDrivers(file,tCol='t'):
    data=pd.read_csv(file)
    data[tCol]=pd.to_datetime(data[tCol],format='%Y-%m-%d')
    data.index=data[tCol]
    return(data)

#Crea Condiciones de Borde p y evp para PQ 
def makeBoundaries(p=[0],evp=[0]):
    boundaries=np.array([[0]*2]*len(p),dtype='float')
    boundaries[:,0]=p
    boundaries[:,1]=evp
    return boundaries

#Diferencia una serie
def differentiate(list,asume_initial='yes'):
    if(asume_initial=='yes'):
        dif=[list[0]]*len(list)
    else:
        dif=[0]*len(list)
    for i in range(1,len(list)):
        dif[i]=list[i]-list[i-1]
    return dif

#Integra por método del trapecio
def integrate(list,dt):
    int=0
    for i in range(1,len(list)):
        int=int+(list[i]+list[i-1])*dt/2
    return int

#Computa Hidrogramas Triangulares (método Simétrico o SCS)
def triangularDistribution(pars,distribution='Symmetric',dt=0.01,shift='T',approx='T'):
    if isinstance(pars,(list)):
        T=pars[0]
    elif isinstance(pars,(float,int)):
        T=pars
    else:
        raise TypeError("pars must be a list, a float or an int")
    if distribution == 'Symmetric':
        tb=2*T
        peakValue=1/T
    elif distribution == 'SCS':
        tb=8/3*T
        peakValue=3/4*1/T
    elif distribution == 'pbT':
        tb=pars[1]
        peakValue=2/tb
    else:
        raise ValueError("distribution must be 'Symmetric', 'SCS' or 'pbT'")
    ndimu=int(round(tb/dt,0)+1)
    ndimU=int(round(tb,0)+1)
    u=np.array([0]*(ndimu),dtype='float')
    U=np.array([0]*(ndimU),dtype='float')
    i=0
    j=0    
    for t in np.array(list(range(0,ndimu))):
        if t*dt<T:
            if j==0:
                m=peakValue/T
            u[j]=m*t*dt
        else:
            if i==0:
                i=1
                m=peakValue/(T-tb)
            u[j]=peakValue+m*(t*dt-T)
        j=j+1 
    for j in range(1,ndimU):
        min=int((j-1)/dt)
        max=int(j/dt)+1
        U[j]=integrate(u[min:max],dt)
    if approx=='T':
        U=U/sum(U)
    if shift == 'T':
        U=shiftLeft(U)         
        return(U[0:(len(U)-1)])
    else:
        return(U)

#Computa Función Respuesta Unitaria Cascada de n reservorios Lineales con tiempo de residencia k, obtenida por integración numérica a resolución dt (método del trapecio). El parámetro shift se agregó para desplazar los subíndices una unidad a la izquierda, puesto que si no muestrea la integración a fin de intervalo de cómputo, pudiéndose introducir un artefacto numérico con efecto de retardo, aproximadamente en una unidad.
def gammaDistribution(n,k,dt=1,m=10,approx='T',shift='T'):
    T=int(m*n*k)
    u=np.array([0]*(int(T/dt)+1),dtype='float')
    U=np.array([0]*(int(T)+1),dtype='float')
    j=0
    for t in np.array(list(range(0,int(T/dt)+1))):
        u[j]=1/(k*math.gamma(n))*(t*dt/k)**(n-1)*math.exp(-t*dt/k)
        j=j+1
    for j in range(1,int(T)+1):
        min=int((j-1)/dt)
        max=int(j/dt)+1
        U[j]=integrate(u[min:max],dt)
    if approx == 'T':
        U=U/sum(U)
    if shift == 'T':
        U=shiftLeft(U)
    return U

#Computa HUs propuestos en modelos GRX (GR4J, GRP) 
def grXDistribution(T,distribution='SH1',dt=0.5,approx='T',Agg='T'):    
    if distribution == 'SH1':
        tb=T
        k=1
    if distribution == 'SH2':
        tb=2*T
        k=1/2
    ndimu=int(round(tb/dt,0)+2)
    ndimU=int(round(tb,0)+1)
    u=np.array([0]*(ndimu),dtype='float')
    U=np.array([0]*(ndimU),dtype='float')
    for t in np.array(list(range(0,ndimu))):
        if t*dt<T:
            u[t]=k*(t*dt/T)**(5/2)
        if t*dt>T and t*dt<tb:
             u[t]=1-k*(2-t*dt/T)**(5/2)        
        else:
           if t*dt>tb:
                u[t]=1
    u=differentiate(u,'no')
    for j in range(0,ndimU):
        min=int(j/dt)
        max=int((j+1)/dt)
        U[j]=sum(u[min:max])
    if Agg == 'T':
        return(U)
    else:
        return(u)

#Computa Matriz de pulsos para Convolución con At 12:00 on day-of-month 1.”
def getPulseMatrix(inflows,u):
    n=len(inflows)
    m=len(u)
    rows=n+m-1
    I=np.array([[0]*m]*rows,dtype='float')
    k=0
    for col in range(0,int(m)):
        for row in range(0,int(rows)):
            if col>row:
                I[row,col]=0
            else:
                if row>=n+k:
                    I[row,col]=0
                else:
                    I[row,col]=inflows[row-k]
        k=k+1
    return(I)

#Computa Ecuación de Conservación
def waterBalance(Storage=0,Inflow=0,Outflow=0):
    Storage=Inflow-Outflow+Storage
    return Storage

#Computa EVR de acuerdo a las hipótesis de Thornthwaite
def computeEVR(P,EV0,Storage,MaxStorage):
    sigma=max(EV0-P,0)
    return(EV0+Storage*(1-math.exp(-sigma/MaxStorage))-sigma)

#Proratea Inflow
def apportion(Inflow,phi=0.1):
    return(Inflow*phi)

#Computa Runoff a partir del valor de Precipitación Efectiva Pe (acumulado en intervalo) y del almacenamiento a capacidad de campo o máximo almacenamiento
def curveNumberRunoff(NetRainfall,MaxStorage,Storage):
    return NetRainfall**2/(MaxStorage-Storage+NetRainfall)

#Realiza correción de sesgo por simple updating (método propuesto por el Servicio Ruso)
def SimonovKhristoforov(sim,obs): 
    uObs=np.mean(obs)
    uSim=np.mean(sim)
    df=np.array([[0]*2]*len(sim),dtype='float')
    df[:,0]=sim
    df[:,1]=obs
    df=pd.DataFrame(data=df)
    r=df.corr()[0][1]
    sSim=np.std(df[0])
    sObs=np.std(df[1])
    anomaly=sim-uSim
    return(uObs+r*sObs/sSim*anomaly)

#1. Proceso P-Q: Componentes de Función Producción de Escorrentía 

#1.A Reservorio de Retención 
class RetentionReservoir:
    """
    Reservorio de Retención. Vector pars de sólo parámetro: capacidad máxima de abstracción [MaxStorage]. Condiciones Iniciales (InitialConditions): [Initial Storage] (ingresa como vector). Condiciones de Borde (Boundaries): vectior [[Inflow],[EV]]. 
    """
    type='Retention Reservoir'
    def __init__(self,pars,InitialConditions=[0],Boundaries=[[0],[0]],Proc='Abstraction'):
        self.MaxStorage=pars[0]
        self.Inflow=np.array(Boundaries[0],dtype='float')
        self.EV=np.array(Boundaries[1],dtype='float')
        self.Storage=np.array([InitialConditions[0]]*(len(self.Inflow)+1),dtype='float')
        self.Runoff=np.array([0]*len(self.Inflow),dtype='float')
        self.Proc=Proc
        self.dt=1
    def computeRunoff(self):
        for i in range(0,len(self.Inflow),1):
            if self.Proc == 'Abstraction':
                self.Runoff[i]=max(0,self.Inflow[i]-self.EV[i]+self.Storage[i]-self.MaxStorage)
            if self.Proc == 'CN_h0_continuous':
                self.Runoff[i]=(max(self.Inflow[i]-self.EV[i],0))**2/(self.MaxStorage-self.Storage[i]+self.Inflow[i]-self.EV[i])
            self.Storage[i+1]=waterBalance(self.Storage[i],self.Inflow[i],self.EV[i]+self.Runoff[i])


#1.B Reservorio Lineal. ###REVISAR RUTINA TOMA LEN() OF UNSIZED OBJECT 
class LinearReservoir:
    """
    Reservorio Lineal. Vector pars de un sólo parámetro: Tiempo de residencia (K). Vector de Condiciones Iniciales (InitialConditions): Storage, con el cual computa Outflow. Condiciones de Borde (Boundaries): Inflow y EV.
    """
    type='Linear Reservoir'
    def __init__(self,pars,InitialConditions=[0],Boundaries=[[0],[0]],Proc='Agg',dt=1):
        self.K=pars[0]
        self.Inflow=np.array(Boundaries[0],dtype='float') 
        self.EV=np.array(Boundaries[1],dtype='float')
        self.Storage=np.array([InitialConditions[0]]*(len(self.Inflow)+1),dtype='float')
        self.Outflow=(1/self.K)*self.Storage
        self.Proc=Proc
        if Proc == ('Agg' or 'API'):
            self.dt=1
        if Proc == 'Instant':
            self.dt=dt
    def computeOutFlow(self):
        for i in range (0,len(self.Inflow),1):
            if self.Proc == 'Agg':
                self.Outflow[i]=(1/self.K)*(self.Storage[i]+self.Inflow[i])
                self.Storage[i+1]=waterBalance(self.Storage[i],self.Inflow[i],self.Outflow[i])
            if self.Proc == 'Instant':
                end=int(1/self.dt+1)
                Storage=self.Storage[i]
                Outflow=self.Outflow[i]    
                for t in range(1,end,1):
                    Storage=waterBalance(Storage,self.Inflow[i]*self.dt,Outflow*self.dt)
                    Outflow=(1/self.K)*(Storage)
                self.Storage[i+1]=Storage
                self.Outflow[i+1]=Outflow
            if self.Proc == 'API':
                self.Storage[i+1]=(1-1/self.K)*self.Storage[i]+self.Inflow[i]
                self.Outflow[i+1]=(1/self.K)*self.Storage
                
class ProductionStoreGR4J:
    """
    Reservorio de Producción de Escorrentía modelo GR4J
    """
    type='GR4J Runoff Production Store'
    def __init__(self,pars,InitialConditions=[0],Boundaries=[[0],[0]],Proc='Time Discrete Agg'):
        self.MaxSoilStorage=pars[0]
        self.Precipitation=np.array(Boundaries[:,0],dtype='float')
        self.EVP=np.array(Boundaries[:,1],dtype='float')
        self.SoilStorage=np.array([InitialConditions[0]]*(len(self.Precipitation)+1),dtype='float')
        self.NetEVP=np.array([0]*len(self.Precipitation),dtype='float')
        self.EVR=np.array([0]*len(self.Precipitation),dtype='float')
        self.NetRainfall=np.array([0]*len(self.Precipitation),dtype='float')
        self.Recharge=np.array([0]*len(self.Precipitation),dtype='float')
        self.Infiltration=np.array([0]*len(self.Precipitation),dtype='float')
        self.Runoff=np.array([0]*len(self.Precipitation),dtype='float')
    def computeOutFlow(self):
        for i in range(0,len(self.Precipitation)):
            self.NetRainfall[i]=max(0,self.Precipitation[i]-self.EVP[i])
            self.NetEVP[i]=max(0,self.EVP[i]-self.Precipitation[i])
            relativeMoisture=self.SoilStorage[i]/self.MaxSoilStorage
            ratio_netRainfall_maxStorage=self.NetRainfall[i]/self.MaxSoilStorage
            ratio_netEVP_maxStorage=self.NetEVP[i]/self.MaxSoilStorage
<<<<<<< HEAD
            self.Recharge[i]=self.MaxSoilStorage*(1-(relativeMoisture)**2)*np.tanh(ratio_netRainfall_maxStorage)/(1+relativeMoisture*np.tanh(ratio_netRainfall_maxStorage))
            self.EVR[i]=self.SoilStorage[i]*(2-relativeMoisture)*np.tanh(ratio_netEVP_maxStorage)/(1+(1-relativeMoisture)*np.tanh(ratio_netEVP_maxStorage))
            self.SoilStorage[i+1]=waterBalance(self.SoilStorage[i],self.Recharge[i],self.EVR[i])
            relativeMoisture=self.SoilStorage[i+1]/self.MaxSoilStorage
=======
            self.Recharge[i]=(self.MaxSoilStorage*(1-(relativeMoisture)**2)*np.tanh(ratio_netRainfall_maxStorage))/(1+relativeMoisture*np.tanh(ratio_netRainfall_maxStorage))
            self.EVR[i]=(self.SoilStorage[i]*(2-relativeMoisture)*np.tanh(ratio_netEVP_maxStorage))/(1+(1-relativeMoisture)*np.tanh(ratio_netEVP_maxStorage))
            self.SoilStorage[i+1]=waterBalance(self.SoilStorage[i],self.Recharge[i],self.EVR[i])
>>>>>>> 573fc841
            self.Infiltration[i]=self.SoilStorage[i+1]*(1-(1+(4/9*relativeMoisture)**4)**(-1/4))
            self.SoilStorage[i+1]=waterBalance(self.SoilStorage[i+1],0,self.Infiltration[i])
            self.Runoff[i]=self.Infiltration[i]+self.NetRainfall[i]-self.Recharge[i]

class RoutingStoreGR4J:
    """
    Reservorio de Propagación de Escorrentía modelo GR4J
    """
    type='GR4J Runoff Routing Store'
    def __init__(self,pars,InitialConditions=[0],Boundaries=[0],Proc='Time Discrete Agg'):
        self.MaxStorage=pars[0]
        if not pars[1]:
            self.waterExchange=0
        else:
            self.waterExchange=pars[1]
        self.Inflow=np.array(Boundaries,dtype='float')
        self.Leakages=np.array([0]*len(self.Inflow),dtype='float')
        self.Runoff=np.array([0]*len(self.Inflow),dtype='float')
        self.Storage=np.array([InitialConditions[0]]*(len(self.Inflow)+1),dtype='float')
    def computeOutFlow(self):
         for i in range(0,len(self.Inflow)):
            relativeMoisture=self.Storage[i]/self.MaxStorage
            self.Leakages[i]=self.waterExchange*relativeMoisture**(7/2)
            self.Storage[i+1]=max(0,self.Storage[i]+self.Inflow[i]+self.Leakages[i])
            relativeMoisture=self.Storage[i+1]/self.MaxStorage
            self.Runoff[i]=self.Storage[i+1]*(1-(1+relativeMoisture**4)**(-1/4))
            self.Storage[i+1]=waterBalance(self.Storage[i+1],0,self.Runoff[i])

class SCSReservoirs:
    """
    Sistema de 2 reservorios de retención (intercepción/abstracción superficial y retención en perfil de suelo - i.e. capacidad de campo-), con función de cómputo de escorrentía siguiendo el método propuesto por el Soil Conservation Service. Vector pars de dos parámetros: Máximo Almacenamiento Superficial (Abstraction) y Máximo Almacenamiento por Retención en Perfil de Suelo (MaxStorage). Condiciones iniciales: Almacenamiento Superficial y Almacenamiento en Perfil de Suelo (lista de valores). Condiciones de Borde: Hietograma (lista de valores).
    """
    type='Soil Conservation Service Model for Runoff Computation (Curve Number Method / Discrete Approach)'
    def __init__(self,pars,InitialConditions=[0,0],Boundaries=[0],Proc='Time Discrete Agg'):
        self.MaxSurfaceStorage=pars[0]
        self.MaxStorage=pars[1]
        self.Precipitation=np.array(Boundaries,dtype='float')
        self.SurfaceStorage=np.array([InitialConditions[0]]*(len(self.Precipitation)+1),dtype='float')
        self.SoilStorage=np.array([InitialConditions[1]]*(len(self.Precipitation)+1),dtype='float')
        self.Runoff=np.array([0]*len(self.Precipitation),dtype='float')
        self.Infiltration=np.array([0]*len(self.Precipitation),dtype='float')
        self.CumPrecip=np.array([0]*len(self.Precipitation),dtype='float')
        self.NetRainfall=np.array([0]*len(self.Precipitation),dtype='float') 
        self.Proc=Proc
        self.dt=1
    def computeAbstractionAndRunoff(self):
        Abstraction=self.MaxSurfaceStorage-self.SurfaceStorage[0]
        for i in range(0,len(self.Precipitation)):
            if i == 0:
                  self.CumPrecip[i]=self.CumPrecip[i]+self.Precipitation[i]
            else:
                  self.CumPrecip[i]=self.CumPrecip[i-1]+self.Precipitation[i]
            if self.CumPrecip[i]-Abstraction > 0:
                   self.NetRainfall[i] = self.CumPrecip[i]-Abstraction
                   self.Runoff[i] = curveNumberRunoff(self.NetRainfall[i],self.MaxStorage,self.SoilStorage[0])
                   self.Infiltration[i]=self.NetRainfall[i]-self.Runoff[i]
            else:
                    self.NetRainfall[i] = 0
                    self.Runoff[i] = 0
            self.SurfaceStorage[i+1]=min(self.SurfaceStorage[0]+Abstraction,self.SurfaceStorage[0]+self.CumPrecip[i])
        self.Runoff=differentiate(self.Runoff)
        self.NetRainfall=differentiate(self.NetRainfall)
        self.Infiltration=differentiate(self.Infiltration)
        for i in range(0,len(self.SoilStorage)-1):
            self.SoilStorage[i+1]=waterBalance(self.SoilStorage[i],self.Infiltration[i])        

class SCSReservoirsMod:
    """
    Sistema de 2 reservorios de retención+detención (una capa de abstracción superficial/suelo y otra capa de retención/detención en resto perfil de suelo), con función de cómputo de escorrentía siguiendo el método propuesto por el Soil Conservation Service y añadiendo pérdida continua por flujo de base (primario). Vector pars de 3 parámetros: Máxima Abtracción por retención (Abstraction) y Máximo Almacenamiento por Retención+Detención en Perfil de Suelo (MaxStorage) y coefiente de pérdida K. Se añade pérdida continua. Condiciones iniciales: Almacenamiento Superficial y Almacenamiento en Perfil de Suelo (lista de valores). Condiciones de Borde: Hietograma (lista de valores).
    """
    type='Soil Conservation Service Model for Runoff Computation (Curve Number Method / Discrete Approach)'
    def __init__(self,pars,InitialConditions=[0,0],Boundaries=[0],Proc='Time Discrete Agg'):
        self.MaxSurfaceStorage=pars[0]
        self.MaxStorage=pars[1]
        self.K=pars[2]
        self.Precipitation=np.array(Boundaries,dtype='float')
        self.SurfaceStorage=np.array([InitialConditions[0]]*(len(self.Precipitation)+1),dtype='float')
        self.SoilStorage=np.array([InitialConditions[1]]*(len(self.Precipitation)+1),dtype='float')
        self.Runoff=np.array([0]*len(self.Precipitation),dtype='float')
        self.Infiltration=np.array([0]*len(self.Precipitation),dtype='float')
        self.CumPrecip=np.array([0]*len(self.Precipitation),dtype='float')
        self.NetRainfall=np.array([0]*len(self.Precipitation),dtype='float')
        self.BaseFlow=np.array([0]*len(self.Precipitation),dtype='float') 
        self.Proc=Proc
        self.dt=1
    def computeAbstractionAndRunoff(self):
        Abstraction=self.MaxSurfaceStorage-self.SurfaceStorage[0]
        for i in range(0,len(self.Precipitation)):
            if i == 0:
                  self.CumPrecip[i]=self.CumPrecip[i]+self.Precipitation[i]
            else:
                  self.CumPrecip[i]=self.CumPrecip[i-1]+self.Precipitation[i]
            if self.CumPrecip[i]-Abstraction > 0:
                   self.NetRainfall[i] = self.CumPrecip[i]-Abstraction
                   self.Runoff[i] = curveNumberRunoff(self.NetRainfall[i],self.MaxStorage,self.SoilStorage[0])
                   self.Infiltration[i]=self.NetRainfall[i]-self.Runoff[i]
            else:
                    self.NetRainfall[i] = 0
                    self.Runoff[i] = 0
            self.SurfaceStorage[i+1]=min(self.SurfaceStorage[0]+Abstraction,self.SurfaceStorage[0]+self.CumPrecip[i])
        self.Runoff=differentiate(self.Runoff)
        self.NetRainfall=differentiate(self.NetRainfall)
        self.Infiltration=differentiate(self.Infiltration)
        for i in range(0,len(self.SoilStorage)-1):
            self.BaseFlow[i]=(1-self.K)*(self.SoilStorage[i]+self.Infiltration[i])
            self.SoilStorage[i+1]=waterBalance(self.SoilStorage[i],self.Infiltration[i],self.BaseFlow[i])        



#2. Proceso Q-Q: Componentes de Función Distribución de Escorrentía o Tránsito Hidrológico

#2.A Cascada de Reservorios Lineales (Discreta). Dos parámetros: Tiempo de Resdiencia (K) y Número de Reservorios (N)
class LinearReservoirCascade:
    """
    Cascada de Reservorios Lineales (Discreta). Vector pars de dos parámetros: Tiempo de Residencia (K) y Número de Reservorios (N). Vector de Condiciones Iniciales (InitialConditions): Si es un escalar (debe ingresarse como elemento de lista) genera una matriz de 2xN con valor constante igual al escalar, también puede ingresarse una matriz de 2XN que represente el caudal inicial en cada reservorio de la cascada. Condiciones de Borde (Boundaries): vector Inflow. 
    """
    type='Discrete Cascade of N Linear Reservoirs with Time K'
    def __init__(self,pars,Boundaries=[0],InitialConditions=[0],create='yes',Proc='Discretely Coincident',dt=1):
        self.K=pars[0]
        if not pars[1]:
            self.N=2
        else:
            self.N=pars[1]
        self.Inflow=np.array(Boundaries)   
        if  create == 'yes':
            self.Cascade=np.array([[InitialConditions[0]]*self.N]*2,dtype='float')
        else:
            self.Cascade=np.array(InitialConditions,dtype='float')
        self.Outflow=np.array([InitialConditions[0]]*(len(Boundaries)+1),dtype='float')
        self.dt=dt
    def computeOutFlow(self):
        dt=self.dt
        k=self.K    
        c=math.exp(-dt/k)
        a=k/dt*(1-c)-c
        b=1-k/dt*(1-c)
        end=int(1/dt+1)
        for i in range(0,len(self.Inflow)):
            for n in range(1,end,1):
                self.Cascade[1][0]=self.Inflow[i]+(self.Cascade[0][0]-self.Inflow[i])*c
                if self.N > 1:
                    for j in range(1,self.N,1):
                        self.Cascade[1][j]=c*self.Cascade[0][j]+a*self.Cascade[0][j-1]+b*self.Cascade[1][j-1]
                for j in range(0,self.N,1):
                    self.Cascade[0][j]=self.Cascade[1][j]
            self.Outflow[i+1]=self.Cascade[0][j]

#2.B Canal Muskingum 
# EN DESARROLLO (MUSKINGUM y CUNGE) --> VER RESTRICCIONES NUMÉRICAS y SI CONSIDERAR CURVAS HQ y BH COMO PARAMETROS DEL METODO. POR AHORA FINALIZADO MUSKINGUM CLÁSICO. CUNGE DEBE APOYARSE SOBRE EL MISMO, MODIFICANDO PARS K y X
class MuskingumChannel:
    """
    Método de tránsito hidrológico de la Oficina del río Muskingum. Vector pars de dos parámetros: Tiempo de Tránsito (K) y Factor de forma (X) [Proc='Muskingum'] o . Condiciones Iniciales (InitialConditions): matriz de condiciones iniciales o valor escalar constante. Condiciones de borde: Hidrograma en nodo superior de tramo. 
    """
    #A fin de mantener condiciones de estabilidad numérica en la propagación (conservar volumen), sobre la base de la restricción 2KX<=dt<=2K(1-X) (Chin,2000) y como dt viene fijo por la condición de borde (e.g. por defecto 'una unidad') y además se pretende respetar el valor de K, se propone incrementar la resolución espacial dividiendo el tramo en N subtramos de igual longitud, con tiempo de residencia mínimo T=K/N, para el caso dt<2KX (frecuencia de muestreo demasiado alta). Luego, aplicando el criterio de chin se sabe que el valor crítico de dt debe satisfacer dt=uT, específicamente con u=2X y T = K/N--> N=2KX/dt. Al mismo tiempo si dt>2K(1-X) (frecuencia de muestreo demasiado baja), el paso de cálculo se subdivide en M subpasos de longitud dT=2K(1-X) de forma tal que dT/dt=dv y M=dt/dv. Self.tau especifica el subpaso de cálculo (siendo self.M la cantidad de subintervalos utilizados) y self.N la cantidad de subtramos. 
    type='Muskingum Channel'
    def __init__(self,pars,Boundaries=[0],InitialConditions=[0],Proc='Muskingum Routing Method',dt=1):
        self.K=pars[0]
        self.X=pars[1]
        self.dt=dt
        self.lowerbound=2*self.K*self.X
        self.upperbound=2*self.K*(1-self.X)
        self.Inflow=np.array(Boundaries,dtype='float')
        self.Outflow=np.array([0]*len(self.Inflow),dtype='float')
        self.InitialConditions=np.array(InitialConditions,dtype='float')
        self.N=1
        self.tau=self.dt
        if self.dt > self.upperbound:
            self.tau=self.upperbound
        else:
            if self.dt < self.lowerbound:
               self.N=round(self.lowerbound/self.dt) 
        self.M=round(self.dt/self.tau)
        if self.X > 1/2:
            raise NameError('X must be between 0 and 1/2')
        if len(InitialConditions) == 1:
            if InitialConditions[0] == 0:
                self.InitialConditions=np.array([[0]*(self.N+1)]*2,dtype='float')
            else:    
                self.InitialConditions=np.array([[InitialConditions[0]]*(self.N+1)]*2,dtype='float')
        if len(self.InitialConditions[0]) < self.N:
            raise NameError('Matrix of Initial Conditions must have'+str(self.N+1)+'cols as it have'+str(self.N)+'subreaches')        
        self.Outflow[0]=self.InitialConditions[1][self.N]
    def computeOutFlow(self):
        K=self.K/self.N
        X=self.X
        tau=self.tau
        D=(2*K*(1-X)+tau)    
        C0=(tau+2*K*X)/D
        C1=(tau-2*K*X)/D
        C2=(2*K*(1-X)-tau)/D
        for i in range(0,len(self.Inflow)-1,1):
            self.InitialConditions[0][0]=self.Inflow[i]
            self.InitialConditions[1][0]=self.Inflow[i+1]
            for j in range(1,self.N+1,1):
                for t in range(0,self.M,1):
                    self.InitialConditions[1][j]=C0*self.InitialConditions[0][j-1]+C1*self.InitialConditions[1][j-1]+C2*self.InitialConditions[0][j]
                    self.InitialConditions[0][j]=self.InitialConditions[1][j]
            self.Outflow[i+1]=max(self.InitialConditions[1][self.N],0)    
            

#2.C Tránsito Lineal con funciones de transferencia. Por defecto, se asume una distrinución gamma con parámetros n (número de reservorios) y k (tiempo de residencia). Asimismo, se considera n=2, de modo tal que tp=k (el tiempo al pico es igual al tiempo de residencia) 
class LinearChannel:
    """
    Método de tránsito hidrológico implementado sobre la base de teoría de sistemas lineales. Así, considera al tránsito de energía, materia o información como un proceso lineal desde un nodo superior hacia un nodo inferior. Específicamente, sea I=[I1,I2,...,IN] el vector de pulsos generados por el borde superior y U=[U1,U2,..,UM] una función de distribución que representa el prorateo de un pulso unitario durante el tránsito desde un nodo superior (borde) hacia un nodo inferior (salida), el sistema opera aplicando las propiedades de proporcionalidad y aditividad, de manera tal que es posible propagar cada pulso a partir de U y luego mediante la suma de estos prorateos obtener el aporte de este tránsito sobre el nodo inferior (convolución).
    """
    type='Single Linear Channel'
    def __init__(self,pars,Boundaries=[0],Proc='Nash',dt=1):
       self.pars=np.array(pars,dtype='float')
       self.Inflow=np.array(Boundaries,dtype='float')
       self.Proc=Proc
       self.dt=dt
       if self.Proc == 'Nash':
            self.k=self.pars[0]
            self.n=self.pars[1]
            self.u=gammaDistribution(self.n,self.k,self.dt)
       if self.Proc == 'UH':
            self.u=self.pars
       self.Outflow=np.array([[0]]*(len(self.Inflow)+len(self.u)-1))
    def computeOutFlow(self):
        I=getPulseMatrix(self.Inflow,self.u)
        self.Outflow=np.dot(I,self.u)

class LinearNet:
    """
    Método de tránsito hidrológico implementado sobre la base de teoría de sistemas lineales. Así, considera al tránsito de energía, materia o información como un proceso lineal desde N nodos superiores hacia un nodo inferior. Específicamente, sea I=[I1,I2,...,IN] un vector de pulsos generados por un borde y U=[U1,U2,..,UM] una función de distribución que representa el prorateo de un pulso unitario durante el tránsito desde un nodo superior (borde) hacia un nodo inferior (salida), aplicando las propiedades de proporcionalidad y aditividad es posible propagar cada pulso a partir de U y luego mediante su suma obtener el aporte de este tránsito sobre el nodo inferior, mediante convolución. Numéricamente el sistema se representa como una transformación matricial (matriz de pulsos*u=vector de aportes). Consecuentemente, el tránsito se realiza para cada borde y la suma total de estos tránsitos constituye la señal transitada sobre el nodo inferior.  Condiciones de borde: array 2D con hidrogramas en nodos superiores del tramo, por columna. Parámetros: función de distribución (proc='EmpDist') o tiempo de residencia (k) y número de reservorios (n), si se desea utilizar el método de hidrograma unitario de Nash (proc='Nash'), pars es un array bidimensional en donde la información necesaria para cada nodo se presenta por fila (parámetros de nodo). El parámetro dt refiere a la longitud de paso de cálculo para el método de integración, siendo dt=1 la resolución nativa de los hidrogramas de entrada provistos. Importante, las funciones de transferencia deben tener la misma cantidad de ordenadas (dimensión del vector) 
    """
    type='Linear Routing System. System of Linear Channels'
    def __init__(self,pars,Boundaries=[0],Proc='Nash',dt=1):
        self.pars=np.array(pars,dtype='float')
        self.Inflows=np.array(Boundaries,dtype='float')
        self.Proc=Proc
        self.dt=dt
    def computeOutflow(self):
        j=0
        for channel_j in range(1,len(self.Inflows[0,:])+1):
            linear=LinearChannel(pars=self.pars[j,:],Boundaries=self.Inflows[:,j],dt=self.dt)
            linear.computeOutFlow()
            if j==0:
                self.Outflow=linear.Outflow
            if j>0:
                nrows=max(len(self.Outflow),len(linear.Outflow))
                f=np.zeros((nrows))
                if len(self.Outflow) > len(linear.Outflow):
                   f[0:len(linear.Outflow)]=linear.Outflow[0:len(linear.Outflow)]
                   self.Outflow=self.Outflow+f 
                else:
                   f[0:len(self.Outflow)]=self.Outflow[0:len(self.Outflow)]
                   self.Outflow=f+linear.Outflow 
            j=j+1

#3. Modelos PQ/QQ

class HOSH4P1L:
    """
    Modelo Operacional de Transformación de Precipitación en Escorrentía de 4 parámetros (estimables). Hidrología Operativa Síntesis de Hidrograma. Método NRCS, perfil de suelo con 2 reservorios de retención (sin efecto de base).
    """
    type='PQ Model'
    def __init__(self,pars,Boundaries=[0],InitialConditions=[[0],[0]],Proc='Nash'):
        self.maxSurfaceStorage=pars[0]
        self.maxSoilStorage=pars[1]
        self.soilSystem=SCSReservoirs(pars=[self.maxSurfaceStorage,self.maxSoilStorage])
        if Proc == 'Nash':
            self.routingSystem=LinearChannel(pars=[pars[2],pars[3]])
        elif Proc == 'UH':
            self.routingSystem=LinearChannel(pars=pars[2],Proc='UH')
        else:
            raise Exception("invalid Proc. Must be one of: Nash, UH")
        self.Precipitation=np.array(Boundaries[:,0],dtype='float')
        self.EVP=np.array(Boundaries[:,1],dtype='float')
        self.EVR1=np.array([0]*len(self.Precipitation),dtype='float')
        self.EVR2=np.array([0]*len(self.Precipitation),dtype='float')
        self.SurfaceStorage=np.array([InitialConditions[0]]*(len(self.Precipitation)+1),dtype='float')
        self.SoilStorage=np.array([InitialConditions[1]]*(len(self.Precipitation)+1),dtype='float')
        self.NetRainfall=np.array([0]*len(self.Precipitation),dtype='float')
        self.Infiltration=np.array([0]*len(self.Precipitation),dtype='float')
        self.Runoff=np.array([0]*len(self.Precipitation),dtype='float')
        self.Q=np.array([0]*len(self.Precipitation),dtype='float')
    def computeRunoff(self): 
        j=0
        indexes=list()
        for row in list(self.Precipitation):
            if(self.Precipitation[j]>self.EVP[j]): #Condición de evento 
                indexes.append(j)
            else:
                if(len(indexes)>0): #Activa rutina de mojado (cómputo modelo de eventos SCS)
                    logging.debug("ponding")
                    self.soilSystem.Precipitation=self.Precipitation[min(indexes):max(indexes)+1]-self.EVP[min(indexes):max(indexes)+1]
                    self.soilSystem.CumPrecip=np.array([0]*(len(self.soilSystem.Precipitation)),dtype='float')
                    self.soilSystem.NetRainfall=np.array([0]*(len(self.soilSystem.Precipitation)),dtype='float')
                    self.soilSystem.Infiltration=np.array([0]*(len(self.soilSystem.Precipitation)),dtype='float')
                    self.soilSystem.Runoff=np.array([0]*(len(self.soilSystem.Precipitation)),dtype='float')
                    self.soilSystem.SurfaceStorage=np.array([self.SurfaceStorage[min(indexes)]]*(len(self.soilSystem.Precipitation)+1),dtype='float')
                    self.soilSystem.SoilStorage=np.array([self.SoilStorage[min(indexes)]]*(len(self.soilSystem.Precipitation)+1),dtype='float')
                    self.soilSystem.computeAbstractionAndRunoff()
                    self.SurfaceStorage[min(indexes):max(indexes)+2]=self.soilSystem.SurfaceStorage
                    self.SoilStorage[min(indexes):max(indexes)+2]=self.soilSystem.SoilStorage
                    self.NetRainfall[min(indexes):max(indexes)+1]=self.soilSystem.NetRainfall
                    self.Infiltration[min(indexes):max(indexes)+1]=self.soilSystem.Infiltration
                    self.Runoff[min(indexes):max(indexes)+1]=self.soilSystem.Runoff
                    self.EVR1[min(indexes):max(indexes)+1]=self.EVP[min(indexes):max(indexes)+1]
                    indexes=list()
                if(len(indexes)==0): #Activa rutina de secado
                    logging.debug("drying")
                    self.EVR1[j]=min(self.EVP[j],self.SurfaceStorage[j]+self.Precipitation[j])
                    self.NetRainfall[j]=max(0,self.Precipitation[j]-self.EVR1[j]+self.SurfaceStorage[j]-self.maxSurfaceStorage)
                    self.EVR2[j]=computeEVR(self.NetRainfall[j],self.EVP[j]-self.EVR1[j],self.SoilStorage[j],self.maxSoilStorage)
                    self.SurfaceStorage[j+1]=waterBalance(self.SurfaceStorage[j],self.Precipitation[j],self.EVR1[j]+self.NetRainfall[j])
                    self.Runoff[j]=max(0,self.NetRainfall[j]-self.EVR2[j]+self.SoilStorage[j-1]-self.maxSoilStorage)
                    self.SoilStorage[j+1]=waterBalance(self.SoilStorage[j],self.NetRainfall[j],self.EVR2[j]+self.Runoff[j])
            j=j+1            
    def computeOutFlow(self):
        self.routingSystem.Inflow=self.Runoff
        self.routingSystem.computeOutFlow()
        self.Q=self.routingSystem.Outflow
    def executeRun(self):
        self.computeRunoff()
        self.computeOutFlow()

class HOSH4P2L:
    """
    Modelo Operacional de Transformación de Precipitación en Escorrentía de 4/6 parámetros (estimables), con 2 capas de suelo. Hidrología Operativa Síntesis de Hidrograma. Método NRCS, perfil de suelo con 2 reservorios de retención (zona superior) y un reservorio linear (zona inferior). Rutea utilizando una función respuesta de pulso unitario arbitraria o mediante na cascada de Nash (se debe especificar tiempo de residencia y número de reservorios)
    """
    type='PQ Model'
    def __init__(self,pars,Boundaries=[0],InitialConditions=[[0],[0]],Proc='Nash'):
        self.RoutingProc=Proc
        self.maxSurfaceStorage=pars[0]
        self.maxSoilStorage=pars[1]
        self.soilSystem=SCSReservoirs(pars=[self.maxSurfaceStorage,self.maxSoilStorage])
        self.phi=pars[2]
        self.kb=pars[3]
        if self.RoutingProc == 'Nash':
            self.tr=pars[4]
            self.n=pars[5]
        elif self.RoutingProc == 'UH':
            self.u=pars[4]
        else:
            raise Exception("invalid Proc. Must be one of: Nash, UH")
        self.Precipitation=np.array(Boundaries[:,0],dtype='float')
        self.EVP=np.array(Boundaries[:,1],dtype='float')
        self.EVR1=np.array([0]*len(self.Precipitation),dtype='float')
        self.EVR2=np.array([0]*len(self.Precipitation),dtype='float')
        self.SurfaceStorage=np.array([InitialConditions[0]]*(len(self.Precipitation)+1),dtype='float')
        self.SoilStorage=np.array([InitialConditions[1]]*(len(self.Precipitation)+1),dtype='float')
        self.NetRainfall=np.array([0]*len(self.Precipitation),dtype='float')
        self.Infiltration=np.array([0]*len(self.Precipitation),dtype='float')
        self.Runoff=np.array([0]*len(self.Precipitation),dtype='float')
        self.Q=np.array([0]*len(self.Precipitation),dtype='float')
    def computeRunoff(self): 
        j=0
        indexes=list()
        for row in list(self.Precipitation):
            if(self.Precipitation[j]!=0):
                indexes.append(j)
            else:
                if(len(indexes)>0): #Activa rutina de mojado (cómputo modelo de eventos SCS)
                    logging.debug("ponding")
                    self.soilSystem.Precipitation=self.Precipitation[min(indexes):max(indexes)+1]-self.EVP[min(indexes):max(indexes)+1]
                    self.soilSystem.CumPrecip=np.array([0]*(len(self.soilSystem.Precipitation)),dtype='float')
                    self.soilSystem.NetRainfall=np.array([0]*(len(self.soilSystem.Precipitation)),dtype='float')
                    self.soilSystem.Infiltration=np.array([0]*(len(self.soilSystem.Precipitation)),dtype='float')
                    self.soilSystem.Runoff=np.array([0]*(len(self.soilSystem.Precipitation)),dtype='float')
                    self.soilSystem.SurfaceStorage=np.array([self.SurfaceStorage[min(indexes)]]*(len(self.soilSystem.Precipitation)+1),dtype='float')
                    self.soilSystem.SoilStorage=np.array([self.SoilStorage[min(indexes)]]*(len(self.soilSystem.Precipitation)+1),dtype='float')
                    self.soilSystem.computeAbstractionAndRunoff()
                    self.SurfaceStorage[min(indexes):max(indexes)+2]=self.soilSystem.SurfaceStorage
                    self.SoilStorage[min(indexes):max(indexes)+2]=self.soilSystem.SoilStorage
                    self.NetRainfall[min(indexes):max(indexes)+1]=self.soilSystem.NetRainfall
                    self.Infiltration[min(indexes):max(indexes)+1]=self.soilSystem.Infiltration
                    self.Runoff[min(indexes):max(indexes)+1]=self.soilSystem.Runoff
                    self.EVR1[min(indexes):max(indexes)+1]=self.EVP[min(indexes):max(indexes)+1]
                    indexes=list()
                if(len(indexes)==0): #Activa rutina de secado
                    logging.debug("drying")
                    self.EVR1[j]=min(self.EVP[j],self.SurfaceStorage[j]+self.Precipitation[j])
                    self.NetRainfall[j]=max(0,self.Precipitation[j]-self.EVR1[j]+self.SurfaceStorage[j]-self.maxSurfaceStorage)
                    self.EVR2[j]=computeEVR(self.NetRainfall[j],self.EVP[j]-self.EVR1[j],self.SoilStorage[j],self.maxSoilStorage)
                    self.SurfaceStorage[j+1]=waterBalance(self.SurfaceStorage[j],self.Precipitation[j],self.EVR1[j]+self.NetRainfall[j])
                    self.Runoff[j]=max(0,self.NetRainfall[j]-self.EVR2[j]+self.SoilStorage[j-1]-self.maxSoilStorage)
                    self.SoilStorage[j+1]=waterBalance(self.SoilStorage[j],self.NetRainfall[j],self.EVR2[j]+self.Runoff[j])
            j=j+1                  
    def computeOutFlow(self):
        if self.RoutingProc == 'Nash':
            self.routingSystem=LinearChannel(pars=[self.tr,self.n],Boundaries=apportion(self.Runoff,self.phi))
        if self.RoutingProc != 'Nash':
            self.routingSystem=LinearChannel(pars=self.u,Boundaries=apportion(self.Runoff,self.phi),Proc='UH')
        self.routingSystem.computeOutFlow()
        self.groundwaterSystem=LinearReservoirCascade(pars=[self.kb,1],Boundaries=apportion(self.Runoff,1-self.phi))
        self.groundwaterSystem.computeOutFlow()
        self.Q=self.routingSystem.Outflow[0:len(self.Runoff)]+self.groundwaterSystem.Outflow[0:len(self.Runoff)]
    def executeRun(self):
        self.computeRunoff()
        self.computeOutFlow()

class GR4J:
    """
    Modelo Operacional de Transformación de Precipitación en Escorrentía de Ingeniería Rural de 4 parámetros (CEMAGREF). A diferencia de la versión original, la convolución se realiza mediante producto de matrices. Parámetros: Máximo almacenamiento en reservorio de producción, tiempo al pico (hidrograma unitario),máximo alamcenamiento en reservorio de propagación, coeficiente de intercambio.
    """
    type='PQ Model'
    def __init__(self,pars,Boundaries=[0],InitialConditions=[[0],[0]],Proc='CEMAGREF SH'):
        self.InitialConditions=InitialConditions
        self.prodStoreMaxStorage=pars[0]
        self.T=pars[1]
        self.u1=grXDistribution(self.T,distribution='SH1')
        self.u2=grXDistribution(self.T,distribution='SH2')
        self.routStoreMaxStorage=pars[2]
        if not pars[3]:
            self.waterExchange=0
        else:
            self.waterExchange=pars[3]
        self.Precipitation=np.array(Boundaries[:,0],dtype='float')
        self.EVP=np.array(Boundaries[:,1],dtype='float')
        self.Runoff=np.array([0]*len(self.Precipitation),dtype='float')
        self.Q=np.array([0]*len(self.Precipitation),dtype='float')
        self.prodStore=ProductionStoreGR4J(pars=[self.prodStoreMaxStorage],Boundaries=makeBoundaries(self.Precipitation,self.EVP),InitialConditions=self.InitialConditions[0])
    def computeRunoff(self):
        self.prodStore.computeOutFlow()
        self.Runoff=self.prodStore.Runoff
    def computeOutFlow(self):
        self.channel1=LinearChannel(pars=self.u1,Boundaries=apportion(0.9,self.Runoff),Proc='UH')
        self.channel2=LinearChannel(pars=self.u2,Boundaries=apportion(0.1,self.Runoff),Proc='UH')
        self.channel1.computeOutFlow()
        self.routStore=RoutingStoreGR4J(pars=[self.routStoreMaxStorage,self.waterExchange],Boundaries=self.channel1.Outflow,InitialConditions=self.InitialConditions[1])
        self.routStore.computeOutFlow()
        self.channel2.computeOutFlow()
        j=min(len(self.routStore.Runoff),len(self.channel2.Outflow))
        self.Q=self.routStore.Runoff[0:j]+self.channel2.Outflow[0:j]
    def executeRun(self):
        self.computeRunoff()
        self.computeOutFlow()

if __name__ == "__main__":
    import sys


    <|MERGE_RESOLUTION|>--- conflicted
+++ resolved
@@ -290,16 +290,10 @@
             relativeMoisture=self.SoilStorage[i]/self.MaxSoilStorage
             ratio_netRainfall_maxStorage=self.NetRainfall[i]/self.MaxSoilStorage
             ratio_netEVP_maxStorage=self.NetEVP[i]/self.MaxSoilStorage
-<<<<<<< HEAD
             self.Recharge[i]=self.MaxSoilStorage*(1-(relativeMoisture)**2)*np.tanh(ratio_netRainfall_maxStorage)/(1+relativeMoisture*np.tanh(ratio_netRainfall_maxStorage))
             self.EVR[i]=self.SoilStorage[i]*(2-relativeMoisture)*np.tanh(ratio_netEVP_maxStorage)/(1+(1-relativeMoisture)*np.tanh(ratio_netEVP_maxStorage))
             self.SoilStorage[i+1]=waterBalance(self.SoilStorage[i],self.Recharge[i],self.EVR[i])
             relativeMoisture=self.SoilStorage[i+1]/self.MaxSoilStorage
-=======
-            self.Recharge[i]=(self.MaxSoilStorage*(1-(relativeMoisture)**2)*np.tanh(ratio_netRainfall_maxStorage))/(1+relativeMoisture*np.tanh(ratio_netRainfall_maxStorage))
-            self.EVR[i]=(self.SoilStorage[i]*(2-relativeMoisture)*np.tanh(ratio_netEVP_maxStorage))/(1+(1-relativeMoisture)*np.tanh(ratio_netEVP_maxStorage))
-            self.SoilStorage[i+1]=waterBalance(self.SoilStorage[i],self.Recharge[i],self.EVR[i])
->>>>>>> 573fc841
             self.Infiltration[i]=self.SoilStorage[i+1]*(1-(1+(4/9*relativeMoisture)**4)**(-1/4))
             self.SoilStorage[i+1]=waterBalance(self.SoilStorage[i+1],0,self.Infiltration[i])
             self.Runoff[i]=self.Infiltration[i]+self.NetRainfall[i]-self.Recharge[i]
